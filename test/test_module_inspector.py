--- conflicted
+++ resolved
@@ -6,13 +6,6 @@
 from pinjected.module_inspector import get_project_root
 
 
-<<<<<<< HEAD
-def test_get_project_root():
-    # Use relative path from test directory
-    test_file = Path(__file__).parent / "test_package/child/module1.py"
-    root = get_project_root(str(test_file))
-    assert root == str(Path(__file__).parent)
-=======
 def test_get_project_root(tmp_path):
     """Test get_project_root with a typical Python project structure.
     
@@ -39,7 +32,6 @@
     # (the directory above the one containing __init__.py)
     root = get_project_root(str(test_file))
     assert root == str(project_dir)
->>>>>>> b14644cb
 
 
 def test_walk_module_attr():
