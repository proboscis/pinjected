--- conflicted
+++ resolved
@@ -90,12 +90,8 @@
 
 
 test-cov:
-<<<<<<< HEAD
 	uv sync --all-packages
-	uv run python scripts/test_runner_with_lock.py . -v
-=======
 	uv run python scripts/test_runner_with_lock.py --make-test -v
->>>>>>> 0ffe91db
 	cd packages/openai_support && uv sync --group dev && uv run python ../../scripts/test_runner_with_lock.py tests
 
 publish:
