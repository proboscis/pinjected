
.PHONY: test test-all test-cov publish publish-openai publish-anthropic publish-wandb publish-error-reports publish-reviewer publish-rate-limit publish-niji-voice publish-injected-utils publish-gcp tag-version tag-version-openai tag-version-anthropic tag-version-wandb tag-version-error-reports tag-version-reviewer tag-version-rate-limit tag-version-niji-voice tag-version-injected-utils tag-version-gcp release release-openai release-anthropic release-wandb release-error-reports release-reviewer release-rate-limit release-niji-voice release-injected-utils release-gcp sync setup-all setup-pre-commit

setup-pre-commit:
	@echo "Setting up pre-commit hooks..."
	@uv run pre-commit install
	@echo "✓ Pre-commit hooks installed"

sync:
	rm -rf packages/wandb
	uv venv
	uv sync --group dev
	uv pip install tqdm
	uv run --package pinjected-reviewer -- pinjected-reviewer uninstall
	@echo "Setting up pre-commit hooks..."
	$(MAKE) setup-pre-commit

lint:
	uvx ruff check
	uv run flake8

setup-all:
	cd packages/openai_support && uv sync --group dev
	cd packages/anthropic && uv sync --group dev
	cd packages/wandb_util && uv sync --group dev
	cd packages/error_reports && uv sync --group dev
	cd packages/reviewer && uv sync --group dev
	cd packages/rate_limit && uv sync --group dev
	cd packages/niji_voice && uv sync --group dev
	cd packages/injected_utils && uv sync --group dev
	cd packages/gcp && uv sync --group dev
<<<<<<< HEAD
=======
	cd packages/pytest_runner && uv sync --group dev
	cd packages/pinjected-linter && uv sync --group dev
>>>>>>> 3098a363

test:
	@echo "Running tests with lock mechanism to prevent concurrent execution..."
	@uv run python scripts/test_runner_with_lock.py --make-test

test-all:
	uv sync --all-packages
<<<<<<< HEAD
	cd test && uv run pytest
	cd packages/openai_support && uv sync --group dev && uv run -m pytest tests
	cd packages/anthropic && uv sync --group dev && uv run -m pytest tests
	cd packages/wandb_util && uv sync --group dev && uv run -m pytest tests
	cd packages/error_reports && uv sync --group dev && uv run -m pytest tests
	cd packages/reviewer && uv sync --group dev && uv run -m pytest tests
	cd packages/rate_limit && uv sync --group dev && uv run -m pytest tests
	cd packages/niji_voice && uv sync --group dev && uv run -m pytest tests
	cd packages/injected_utils && uv sync --group dev && uv run -m pytest tests
	cd packages/gcp && uv sync --group dev && uv run -m pytest tests
=======
	uv run python scripts/test_runner_with_lock.py .
	cd packages/openai_support && uv sync --group dev && uv run python ../../scripts/test_runner_with_lock.py tests
	cd packages/anthropic && uv sync --group dev && uv run python ../../scripts/test_runner_with_lock.py tests
	cd packages/wandb_util && uv sync --group dev && uv run python ../../scripts/test_runner_with_lock.py tests
	cd packages/error_reports && uv sync --group dev && uv run python ../../scripts/test_runner_with_lock.py tests
	cd packages/reviewer && uv sync --group dev && uv run python ../../scripts/test_runner_with_lock.py tests
	cd packages/rate_limit && uv sync --group dev && uv run python ../../scripts/test_runner_with_lock.py tests
	cd packages/niji_voice && uv sync --group dev && uv run python ../../scripts/test_runner_with_lock.py tests
	cd packages/injected_utils && uv sync --group dev && uv run python ../../scripts/test_runner_with_lock.py tests
	cd packages/gcp && uv sync --group dev && uv run python ../../scripts/test_runner_with_lock.py tests
	cd packages/pytest_runner && uv sync --group dev && uv run python ../../scripts/test_runner_with_lock.py tests
	cd packages/pinjected-linter && uv sync --group dev && uv run python ../../scripts/test_runner_with_lock.py tests
>>>>>>> 3098a363
	uv sync --group dev --all-packages

test-cov:
	uv run python scripts/test_runner_with_lock.py . -v
	cd packages/openai_support && uv sync --group dev && uv run python ../../scripts/test_runner_with_lock.py tests

publish:
	uv build
	@echo "Checking if packages are already published..."
	@for pkg in dist/*.whl; do \
		PKG_NAME=$$(echo $$pkg | sed -E 's/.*\/([^\/]*)-[0-9].*/\1/'); \
		PKG_VERSION=$$(echo $$pkg | sed -E 's/.*-([0-9][^-]*)(\.tar\.gz|\.whl)/\1/'); \
		echo "Checking $$PKG_NAME version $$PKG_VERSION"; \
		HTTP_CODE=$$(curl -s -o /dev/null -w "%{http_code}" https://pypi.org/pypi/$$PKG_NAME/$$PKG_VERSION/json); \
		if [ "$$HTTP_CODE" = "404" ]; then \
			echo "Publishing $$pkg..."; \
			uv publish $$pkg; \
		else \
			echo "Package $$PKG_NAME version $$PKG_VERSION already published, skipping."; \
		fi; \
	done

publish-openai:
	cd packages/openai_support && uv build
	@echo "Checking if openai packages are already published..."
	@for pkg in dist/pinjected_openai-*.whl; do \
		PKG_NAME="pinjected-openai"; \
		PKG_VERSION=$$(echo $$pkg | sed -E 's/.*-([0-9][^-]*)(\.tar\.gz|\.whl)/\1/'); \
		echo "Checking $$PKG_NAME version $$PKG_VERSION"; \
		HTTP_CODE=$$(curl -s -o /dev/null -w "%{http_code}" https://pypi.org/pypi/$$PKG_NAME/$$PKG_VERSION/json); \
		if [ "$$HTTP_CODE" = "404" ]; then \
			echo "Publishing $$pkg..."; \
			uv publish $$pkg; \
		else \
			echo "Package $$PKG_NAME version $$PKG_VERSION already published, skipping."; \
		fi; \
	done

publish-anthropic:
	cd packages/anthropic && uv build
	cd packages/anthropic && uv pip publish dist/*.whl dist/*.tar.gz

publish-wandb:
	cd packages/wandb_util && uv build
	cd packages/wandb_util && uv pip publish dist/*.whl dist/*.tar.gz

publish-error-reports:
	cd packages/error_reports && uv build
	cd packages/error_reports && uv pip publish dist/*.whl dist/*.tar.gz

publish-reviewer:
	cd packages/reviewer && uv build
	cd packages/reviewer && uv pip publish dist/*.whl dist/*.tar.gz

publish-rate-limit:
	cd packages/rate_limit && uv build
	cd packages/rate_limit && uv pip publish dist/*.whl dist/*.tar.gz

tag-version:
	git tag v$(shell grep -m 1 version pyproject.toml | cut -d'"' -f2)
	git push --tags

tag-version-openai:
	git tag pinjected-openai-v$(shell grep -m 1 version packages/openai_support/pyproject.toml | cut -d'"' -f2)
	git push --tags

tag-version-anthropic:
	git tag pinjected-anthropic-v$(shell grep -m 1 version packages/anthropic/pyproject.toml | cut -d'"' -f2)
	git push --tags

tag-version-wandb:
	git tag pinjected-wandb-v$(shell grep -m 1 version packages/wandb_util/pyproject.toml | cut -d'"' -f2)
	git push --tags

tag-version-error-reports:
	git tag pinjected-error-reports-v$(shell grep -m 1 version packages/error_reports/pyproject.toml | cut -d'"' -f2)
	git push --tags

tag-version-reviewer:
	git tag pinjected-reviewer-v$(shell grep -m 1 version packages/reviewer/pyproject.toml | cut -d'"' -f2)
	git push --tags

tag-version-rate-limit:
	git tag pinjected-rate-limit-v$(shell grep -m 1 version packages/rate_limit/pyproject.toml | cut -d'"' -f2)
	git push --tags

release: tag-version publish
release-openai: tag-version-openai publish-openai
release-anthropic: tag-version-anthropic publish-anthropic
release-wandb: tag-version-wandb publish-wandb
release-error-reports: tag-version-error-reports publish-error-reports
release-reviewer: tag-version-reviewer publish-reviewer
release-rate-limit: tag-version-rate-limit publish-rate-limit

publish-niji-voice:
	cd packages/niji_voice && uv build
	cd packages/niji_voice && uv pip publish dist/*.whl dist/*.tar.gz

publish-injected-utils:
	cd packages/injected_utils && uv build
	cd packages/injected_utils && uv pip publish dist/*.whl dist/*.tar.gz

tag-version-niji-voice:
	git tag pinjected-niji-voice-v$(shell grep -m 1 version packages/niji_voice/pyproject.toml | cut -d'"' -f2)
	git push --tags

tag-version-injected-utils:
	git tag injected-utils-v$(shell grep -m 1 version packages/injected_utils/pyproject.toml | cut -d'"' -f2)
	git push --tags

release-niji-voice: tag-version-niji-voice publish-niji-voice
release-injected-utils: tag-version-injected-utils publish-injected-utils

publish-gcp:
	cd packages/gcp && uv build
	cd packages/gcp && uv pip publish dist/*.whl dist/*.tar.gz

tag-version-gcp:
	git tag pinjected-gcp-v$(shell grep -m 1 version packages/gcp/pyproject.toml | cut -d'"' -f2)
	git push --tags

release-gcp: tag-version-gcp publish-gcp<|MERGE_RESOLUTION|>--- conflicted
+++ resolved
@@ -29,11 +29,8 @@
 	cd packages/niji_voice && uv sync --group dev
 	cd packages/injected_utils && uv sync --group dev
 	cd packages/gcp && uv sync --group dev
-<<<<<<< HEAD
-=======
 	cd packages/pytest_runner && uv sync --group dev
 	cd packages/pinjected-linter && uv sync --group dev
->>>>>>> 3098a363
 
 test:
 	@echo "Running tests with lock mechanism to prevent concurrent execution..."
@@ -41,18 +38,6 @@
 
 test-all:
 	uv sync --all-packages
-<<<<<<< HEAD
-	cd test && uv run pytest
-	cd packages/openai_support && uv sync --group dev && uv run -m pytest tests
-	cd packages/anthropic && uv sync --group dev && uv run -m pytest tests
-	cd packages/wandb_util && uv sync --group dev && uv run -m pytest tests
-	cd packages/error_reports && uv sync --group dev && uv run -m pytest tests
-	cd packages/reviewer && uv sync --group dev && uv run -m pytest tests
-	cd packages/rate_limit && uv sync --group dev && uv run -m pytest tests
-	cd packages/niji_voice && uv sync --group dev && uv run -m pytest tests
-	cd packages/injected_utils && uv sync --group dev && uv run -m pytest tests
-	cd packages/gcp && uv sync --group dev && uv run -m pytest tests
-=======
 	uv run python scripts/test_runner_with_lock.py .
 	cd packages/openai_support && uv sync --group dev && uv run python ../../scripts/test_runner_with_lock.py tests
 	cd packages/anthropic && uv sync --group dev && uv run python ../../scripts/test_runner_with_lock.py tests
@@ -65,7 +50,6 @@
 	cd packages/gcp && uv sync --group dev && uv run python ../../scripts/test_runner_with_lock.py tests
 	cd packages/pytest_runner && uv sync --group dev && uv run python ../../scripts/test_runner_with_lock.py tests
 	cd packages/pinjected-linter && uv sync --group dev && uv run python ../../scripts/test_runner_with_lock.py tests
->>>>>>> 3098a363
 	uv sync --group dev --all-packages
 
 test-cov:
