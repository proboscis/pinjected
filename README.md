


# Pinjected
<<<<<<< HEAD
[![codecov](https://codecov.io/gh/proboscis/pinjected/branch/main/graph/badge.svg)](https://codecov.io/gh/proboscis/pinjected)

Welcome to Pinjected, a powerful dependency injection and dependency resolver library for Python inspired by pinject.

## Prerequisites
- Python 3.10 or higher
- Basic understanding of Python decorators and functions

=======
Welcome to Pinjected, a powerful dependency injection and dependency resolver library for Python inspired by pinject.

## Prerequisites
- Python 3.10 or higher
- Basic understanding of Python decorators and functions

>>>>>>> 8d551570
## Installation
```bash
pip install pinjected
```

## What is Dependency Injection?
Dependency injection is a design pattern where objects receive their dependencies from an external source rather than creating them internally. This makes code more:
- **Flexible**: Easy to change implementations
- **Testable**: Simple to mock dependencies
- **Maintainable**: Clear separation of concerns

## Core Concepts
- **@instance**: Decorator that marks a function as a dependency provider
- **providers()**: Creates a design with function-based dependencies
- **instances()**: Creates a design with value-based dependencies
- **Design**: Configuration registry that manages dependencies
- **to_graph()**: Creates an object graph that resolves dependencies
=======
## Development
Please refer to [Coding Guidelines](CODING_GUIDELINES.md) for development standards and best practices.

This project uses Poetry for dependency management. Due to cross-platform development between Mac and Ubuntu environments, we do not commit the `poetry.lock` file. This allows each developer to generate a lock file appropriate for their platform.

```bash
# Install poetry if you haven't already
pip install poetry

# Install dependencies (this will generate a poetry.lock file for your platform)
poetry install
```

Note: The `poetry.lock` file is intentionally excluded from version control to avoid cross-platform compatibility issues.
<<<<<<< HEAD

[日本語記事](https://zenn.dev/proboscis/articles/4a10d26b13a940)

# Quick Start Guide

=======

[日本語記事](https://zenn.dev/proboscis/articles/4a10d26b13a940)

# Quick Start Guide

>>>>>>> 8d551570
## Basic Example
```python
from pinjected import instances, providers, instance

# Define a simple configuration
@instance
def database_config():
    return {
        "host": "localhost",
        "port": 5432,
        "name": "mydb"
    }

@instance
def database_connection(database_config):
    # Dependencies are automatically injected
    return f"Connected to {database_config['name']} at {database_config['host']}:{database_config['port']}"

# Create a design with our configurations
design = providers(
    db_config=database_config,
    connection=database_connection
)

# Use the dependency injection
graph = design.to_graph()
connection = graph['connection']
print(connection)  # "Connected to mydb at localhost:5432"
```

## Common Use Cases

### 1. Configuration Management
```python
from pinjected import instances, providers

# Base configuration
base_config = instances(
    api_url="https://api.example.com",
    timeout=30
)

# Development overrides
dev_config = base_config + instances(
    api_url="http://localhost:8000"
)

# Production overrides
prod_config = base_config + instances(
    timeout=60
)
```

### 2. Service Dependencies
```python
from pinjected import instance, providers

@instance
def api_client(api_url, timeout):
    return f"Client configured with {api_url} (timeout: {timeout}s)"

@instance
def service(api_client):
    return f"Service using {api_client}"

# Create and use the service
design = dev_config + providers(
    client=api_client,
    service=service
)
graph = design.to_graph()
my_service = graph['service']
```

### 3. Testing with Mock Dependencies
```python
# Override dependencies for testing
test_config = instances(
    api_url="mock://test",
    timeout=1
)

test_design = test_config + providers(
    client=api_client,
    service=service
)
```

For more detailed documentation and advanced features, see:

# Table of Contents

- [Introduction](docs_md/01_introduction.md)
- [Design](docs_md/02_design.md)
- [Decorators](docs_md/03_decorators.md)
- [Injected](docs_md/04_injected.md)
- [Running](docs_md/05_running.md)
- [Async Support](docs_md/06_async_support.md)
- [Resolver](docs_md/07_resolver.md)
- [Miscellaneous](docs_md/08_misc.md)
- [Appendix](docs_md/09_appendix.md)
- [Updates](docs_md/10_updates.md)

## [Introduction](docs_md/01_introduction.md)
Pinjected makes it easy to compose multiple Python objects to create a final object. It automatically creates dependencies and composes them, providing a clean and modular approach to dependency management. To learn more about the motivation behind Pinjected and its key concepts, check out the Introduction.
Design

- VSCode plugin is available at [pinjected-runner](https://marketplace.visualstudio.com/items?itemName=Proboscis.pinjected-runner)

## [Design](docs_md/02_design.md)
The Design section covers the core concept of Pinjected. It explains how to define a collection of objects and their dependencies using the Design class. You'll learn about binding instances, providers, and classes to create a dependency graph.

## [Decorators](docs_md/03_decorators.md)
Pinjected provides two decorators, @instance and @injected, to define provider functions. The Decorators section explains the differences between these decorators and how to use them effectively in your code.

## [Injected](docs_md/04_injected.md)
In the Injected section, you'll learn about the Injected class, which represents a variable that requires injection. This section covers how to create Injected instances, compose them, and use them as providers in your dependency graph.

## [Running](docs_md/05_running.md)
Pinjected supports running Injected instances from the command line and integrating with IDEs like IntelliJ IDEA. The Running section provides details on how to use the CLI and set up IDE integration for a smooth development experience.

## [Async Support](docs_md/06_async_support.md)
Pinjected offers support for asynchronous programming, allowing you to use async functions as providers. The Async Support section explains how to define and use async providers, as well as how to compose async Injected instances.

## [Resolver](docs_md/07_resolver.md)
The Resolver section dives into the object graph and resolver concepts in Pinjected. You'll learn how the resolver manages the lifecycle of injected variables and how to use it to retrieve instances from the dependency graph.

## [Miscellaneous](docs_md/08_misc.md)
For additional information, refer to the Miscellaneous section, which covers topics like performance considerations, comparisons with other DI libraries, and troubleshooting.

## [Appendix](docs_md/09_appendix.md)
The Appendix contains supplementary information, such as a comparison with pinject and other relevant details.

## [Updates](docs_md/10_updates.md)
Stay up to date with the latest changes and releases by checking the Updates section, which includes a changelog and migration guides.
We hope you find Pinjected helpful in your projects! If you have any questions or feedback, please don't hesitate to reach out.<|MERGE_RESOLUTION|>--- conflicted
+++ resolved
@@ -2,23 +2,13 @@
 
 
 # Pinjected
-<<<<<<< HEAD
 [![codecov](https://codecov.io/gh/proboscis/pinjected/branch/main/graph/badge.svg)](https://codecov.io/gh/proboscis/pinjected)
 
 Welcome to Pinjected, a powerful dependency injection and dependency resolver library for Python inspired by pinject.
-
 ## Prerequisites
 - Python 3.10 or higher
 - Basic understanding of Python decorators and functions
 
-=======
-Welcome to Pinjected, a powerful dependency injection and dependency resolver library for Python inspired by pinject.
-
-## Prerequisites
-- Python 3.10 or higher
-- Basic understanding of Python decorators and functions
-
->>>>>>> 8d551570
 ## Installation
 ```bash
 pip install pinjected
@@ -36,7 +26,7 @@
 - **instances()**: Creates a design with value-based dependencies
 - **Design**: Configuration registry that manages dependencies
 - **to_graph()**: Creates an object graph that resolves dependencies
-=======
+
 ## Development
 Please refer to [Coding Guidelines](CODING_GUIDELINES.md) for development standards and best practices.
 
@@ -51,19 +41,11 @@
 ```
 
 Note: The `poetry.lock` file is intentionally excluded from version control to avoid cross-platform compatibility issues.
-<<<<<<< HEAD
 
 [日本語記事](https://zenn.dev/proboscis/articles/4a10d26b13a940)
 
 # Quick Start Guide
 
-=======
-
-[日本語記事](https://zenn.dev/proboscis/articles/4a10d26b13a940)
-
-# Quick Start Guide
-
->>>>>>> 8d551570
 ## Basic Example
 ```python
 from pinjected import instances, providers, instance
