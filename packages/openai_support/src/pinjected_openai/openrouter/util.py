import inspect
from collections.abc import Awaitable, Callable
from typing import (
    Any,
    Literal,
    Protocol,
    Union,
    get_args,
    get_origin,
)

import httpx
import json_repair
import PIL
from injected_utils.injected_cache_utils import async_cached, sqlite_dict
from openai import AsyncOpenAI
from openai.types import CompletionUsage
from openai.types.chat import ChatCompletion
from pinjected import Injected, IProxy, design, injected, instance
from pinjected_openai.compatibles import a_openai_compatible_llm
from pinjected_openai.vision_llm import to_content
from pydantic import BaseModel, ValidationError
from returns.result import ResultE, safe
from tenacity import (
    retry,
    retry_if_exception_type,
    stop_after_attempt,
    wait_exponential,
)


# Custom exceptions for schema compatibility issues
class SchemaCompatibilityError(Exception):
    """Base exception for schema compatibility issues."""


class OpenAPI3CompatibilityError(SchemaCompatibilityError):
    """Exception raised when a schema is not compatible with OpenAPI 3.0."""

    def __init__(self, model: type, issues: dict[str, list[str]]):
        self.model = model
        self.issues = issues
        message = (
            f"OpenAPI 3.0 compatibility issues found in {model.__name__}: {issues}"
        )
        super().__init__(message)


class GeminiCompatibilityError(SchemaCompatibilityError):
    """Exception raised when a schema is not compatible with Gemini API."""

    def __init__(self, model: type, issues: dict[str, list[str]]):
        self.model = model
        self.issues = issues
        message = f"Gemini API compatibility issues found in {model.__name__}: {issues}"
        super().__init__(message)


class OpenRouterRateLimitError(Exception):
    pass


class OpenRouterTimeOutError(Exception):
    pass


# from vision_llm import a_vision_llm__gpt4o


class OpenRouterCapabilities(BaseModel):
    """Capabilities of a model in OpenRouter API."""

    vision: bool = False
    json: bool = False
    tools: bool = False

    model_config = {
        "extra": "allow"  # Allow extra fields for compatibility with changing API
    }


class OpenRouterArchitecture(BaseModel):
    """Architecture information for an OpenRouter model."""

    modality: str
    tokenizer: str
    instruct_type: str | None = None
    input_modalities: list[str] | None = None
    output_modalities: list[str] | None = None
    capabilities: OpenRouterCapabilities | None = None

    model_config = {
        "extra": "allow"  # Allow extra fields for compatibility with changing API
    }


class OpenRouterModelPricing(BaseModel):
    """Pricing information for an OpenRouter model."""

    prompt: str
    completion: str
    image: str | None = None
    request: str | None = None
    web_search: str | None = None
    internal_reasoning: str | None = None
    input_cache_read: str | None = None
    input_cache_write: str | None = None

    model_config = {
        "extra": "allow"  # Allow extra fields for compatibility with changing API
    }

    def calc_cost(self, usage: CompletionUsage):
        completion_cost = usage.completion_tokens * float(self.completion)
        prompt_cost = usage.prompt_tokens * float(self.prompt)
        return dict(
            completion=completion_cost,
            prompt=prompt_cost,
        )

    def calc_cost_dict(self, usage: dict):
        completion_cost = usage["completion_tokens"] * float(self.completion)
        prompt_cost = usage["prompt_tokens"] * float(self.prompt)
        return dict(
            completion=completion_cost,
            prompt=prompt_cost,
        )


class OpenRouterProviderInfo(BaseModel):
    """Provider information for an OpenRouter model."""

    id: str | None = None
    name: str | None = None
    parameters: dict[str, Any] | None = None
    is_moderated: bool = False
    context_length: int | None = None
    max_completion_tokens: int | None = None
    can_stream: bool | None = True

    model_config = {
        "extra": "allow"  # Allow extra fields for compatibility with changing API
    }


class OpenRouterModel(BaseModel):
    """Represents a model in the OpenRouter API."""

    id: str
    name: str
    created: int
    description: str
    context_length: int
    architecture: OpenRouterArchitecture
    pricing: OpenRouterModelPricing
    providers: list[OpenRouterProviderInfo] | None = None
    top_provider: OpenRouterProviderInfo | None = None
    per_request_limits: dict[str, Any] | None = None

    model_config = {
        "extra": "allow"  # Allow extra fields for compatibility with changing API
    }

    def supports_json_output(self) -> bool:
        """Check if the model supports JSON structured output."""
        if self.architecture.capabilities:
            return self.architecture.capabilities.json
        return False


class OpenRouterModelTable(BaseModel):
    """Collection of models available in the OpenRouter API."""

    data: list[OpenRouterModel]

    model_config = {
        "extra": "allow"  # Allow extra fields for compatibility with changing API
    }

    def pricing(self, model_id: str) -> OpenRouterModelPricing:
        if not hasattr(self, "_pricing"):
            self._pricing = {model.id: model.pricing for model in self.data}
        return self._pricing[model_id]

    def safe_pricing(self, model_id: str) -> ResultE[OpenRouterModelPricing]:
        return safe(self.pricing)(model_id)

    def get_model(self, model_id: str) -> OpenRouterModel | None:
        """Get a model by its ID."""
        for model in self.data:
            if model.id == model_id:
                return model
        return None

    def supports_json_output(self, model_id: str) -> bool:
        """Check if a model supports JSON structured output by its ID."""
        model = self.get_model(model_id)
        if model:
            return model.supports_json_output()
        return False


@instance
@retry(
    stop=stop_after_attempt(5),
)
async def openrouter_model_table(logger) -> OpenRouterModelTable:
    async with httpx.AsyncClient() as client:
        response = await client.get("https://openrouter.ai/api/v1/models")
        response.raise_for_status()
        data = response.json()["data"]

        try:
            return OpenRouterModelTable.model_validate(dict(data=data))
        except ValidationError as ve:
            logger.error(
                f"Error in OpenRouterModelTable validation: {ve} caused by: \n{data}"
            )
            raise ve


@instance
def openrouter_api(openrouter_api_key: str):
    return AsyncOpenAI(
        base_url="https://openrouter.ai/api/v1", api_key=openrouter_api_key
    )


@instance
def openrouter_state():
    return dict()


@instance
def openrouter_timeout_sec() -> float:
    return 120


@injected
async def a_openrouter_post(
    openrouter_api_key: str, openrouter_timeout_sec: float, /, payload: dict
) -> dict:
    async with httpx.AsyncClient() as client:
        headers = {
            "Authorization": f"Bearer {openrouter_api_key}",
            "Content-Type": "application/json",
        }
        response = await client.post(
            "https://openrouter.ai/api/v1/chat/completions",
            headers=headers,
            json=payload,
            timeout=openrouter_timeout_sec,
        )
        return response.json()


@async_cached(sqlite_dict(injected("cache_root_path") / "schema_examples.sqlite"))
@injected
async def a_cached_schema_example_provider(
    a_llm_for_json_schema_example, /, model_schema: dict
):
    prompt = f"""
    Provide example json objects that follows the schema of the model:{model_schema}
    Beware the example must not be in yaml format.
    If the model contains a list property, provide an example of a case where the list is empty and another example where the list contains multiple items.
    Beware that `type` field is required in the schema, so make sure to include it in the example.
    """
    return await a_llm_for_json_schema_example(prompt)


class OpenRouterChatCompletion(Protocol):
    async def __call__(
        self,
        prompt: str,
        model: str,
        max_tokens: int = 8192,
        temperature: float = 1,
        images: list[PIL.Image.Image] | None = None,
        response_format: BaseModel | None = None,
        provider: dict[str, Any] | None = None,
        **kwargs,
    ) -> Any: ...


@injected
@retry(
    retry=retry_if_exception_type((httpx.ReadTimeout, OpenRouterRateLimitError)),
    stop=stop_after_attempt(10),
    wait=wait_exponential(multiplier=1, min=5, max=120),
)
async def a_openrouter_chat_completion__without_fix(
    a_openrouter_post,
    logger,
    openrouter_model_table: OpenRouterModelTable,
    openrouter_state: dict,
    /,
    prompt: str,
    model: str,
    max_tokens: int = 8192,
    temperature: float = 1,
    images: list[PIL.Image.Image] | None = None,
    response_format=None,
    provider: dict | None = None,
    **kwargs,
):
    """
    :param prompt:
    :param model:
    :param max_tokens:
    :param temperature:
    :param images:
    :param response_format:
    :param provider:  see:https://openrouter.ai/docs/features/provider-routing
    Example:
    provider={'order': [
        'openai',
        'together'
      ],
      allow_fallbacks=False # if everything in order fails, fails the completion. Default is True so some other provider will be used.
    }
    :param kwargs:
    :return:
    """
    provider_filter = dict()
    if response_format is not None and issubclass(response_format, BaseModel):
        provider_filter["provider"] = {"require_parameters": True}
        openai_response_format = build_openrouter_response_format(response_format)
        provider_filter["response_format"] = openai_response_format
    elif response_format is not None:
        provider_filter["response_format"] = response_format

    if provider is not None:
        p = provider_filter.get("provider", dict())
        p.update(provider)
        provider_filter["provider"] = p

    payload: dict[str, Any] = {
        "model": model,
        "messages": [
            {
                "role": "user",
                "content": [
                    {"type": "text", "text": prompt},
                    # *[{"type": "image", "data": img} for img in images or []]
                    *[to_content(img) for img in images or []],
                ],
            }
        ],
        "max_tokens": max_tokens,
        "temperature": temperature,
        **provider_filter,
        **kwargs,
    }
    from pprint import pformat

    res = await a_openrouter_post(payload)
    if "error" in res:
        # "Rate limit" maybe in str(res). we need to wait
        if "Rate limit" in str(res):
            logger.warning(f"Rate limit error in response: {pformat(res)}")
            raise OpenRouterRateLimitError(res)
        if "Timed out" in str(res):
            logger.warning(f"Timed out error in response: {pformat(res)}")
            raise OpenRouterTimeOutError(res)
        raise RuntimeError(f"Error in response: {pformat(res)}")

    cost_dict = openrouter_model_table.pricing(model).calc_cost_dict(res["usage"])
    openrouter_state["cumulative_cost"] = openrouter_state.get(
        "cumulative_cost", 0
    ) + sum(cost_dict.values())

    logger.info(
        f"Cost of completion: {cost_dict}, cumulative cost: {openrouter_state['cumulative_cost']} from {res['provider']}"
    )
    data = res["choices"][0]["message"]["content"]

    if response_format is not None and issubclass(response_format, BaseModel):
        try:
            if "```" in data:
                data = data.split("```")[1].strip()
            return response_format.model_validate_json(data)
        except Exception as e:
            logger.warning(
                f"Error in response validation:\n{pformat(payload)}\n{pformat(res)} \n {e} cause:\n{data}"
            )
            data_dict = json_repair.loads(data)
            return response_format.model_validate(data_dict)
    else:
        return data


def build_openrouter_response_format(response_format):
    pydantic_schema = response_format.model_json_schema()
    match pydantic_schema:
        case {"$defs": defs}:
            for k, d in defs.items():
                d["additionalProperties"] = False
    pydantic_schema["additionalProperties"] = False
    schema_dict = dict(
        name=response_format.__name__,
        description=f"Pydantic model for {response_format}",
        strict=True,
        schema=pydantic_schema,
    )
    openai_response_format = dict(
        type="json_schema",
        json_schema=schema_dict,
    )
    return openai_response_format


@injected
async def a_resize_image_below_5mb(logger, /, img: PIL.Image.Image):
    """
    画像を5MB以下にリサイズします。
    元の画像のアスペクト比を保持しながら、必要に応じて徐々に縮小します。

    Args:
        logger: ロガーオブジェクト
        img (PIL.Image.Image): リサイズする画像

    Returns:
        PIL.Image.Image: 5MB以下にリサイズされた画像
    """
    import io

    def get_image_size_mb(image: PIL.Image.Image) -> float:
        buffer = io.BytesIO()
        image.save(buffer, format=image.format or "PNG")
        return buffer.tell() / (1024 * 1024)  # バイト数をMBに変換

    current_img = img.copy()
    current_size_mb = get_image_size_mb(current_img)

    if current_size_mb <= 5:
        return current_img

    logger.info(
        f"画像サイズが5MBを超えています。縮小を開始します。（現在: {current_size_mb:.2f}MB, 解像度: {current_img.size}）"
    )
    resize_count = 0
    while current_size_mb > 5:
        # 現在のサイズを取得
        width, height = current_img.size
        # 10%ずつ縮小
        new_width = int(width * 0.9)
        new_height = int(height * 0.9)
        # リサイズ実行
        current_img = current_img.resize(
            (new_width, new_height), PIL.Image.Resampling.LANCZOS
        )
        current_size_mb = get_image_size_mb(current_img)
        resize_count += 1

        if resize_count % 5 == 0:  # 5回ごとにログを出力
            logger.info(f"縮小中: {current_size_mb:.2f}MB, 解像度: {current_img.size}")

    logger.success(
        f"縮小完了: {current_size_mb:.2f}MB, 最終解像度: {current_img.size}（{resize_count}回の縮小）"
    )
    return current_img


__openapi3_compatibility_cache = {}


def is_openapi3_compatible(model: type[BaseModel]) -> dict[str, list[str]]:
    """
    Pydantic BaseModelがOpenAPI 3.0と互換性があるかどうかを判別し、
    問題がある場合はその詳細を返します。

    Args:
        model: チェックするPydantic BaseModelクラス

    Returns:
        互換性の問題のリスト（キー: フィールド名、値: 問題の説明）
        空の辞書が返される場合は、問題が見つからなかったことを意味します
    """
    if model in __openapi3_compatibility_cache:
        return __openapi3_compatibility_cache[model]
    incompatibilities = {}

    # モデルのフィールドを取得
    fields = model.__annotations__

    for field_name, field_type in fields.items():
        issues = []

        # Union型の検出 (Optional[X]はUnion[X, None]として扱われる)
        if get_origin(field_type) is Union:
            # Optional[X] (Union[X, None])は一般的にサポートされているが、
            # 複数の型を含むUnionはOpenAPI 3.0ではサポートされていない
            args = get_args(field_type)
            if len(args) > 2 or (len(args) == 2 and type(None) not in args):
                issues.append(
                    f"複数タイプのUnion型はOpenAPI 3.0でサポートされていません: {field_type}"
                )

        # List[Union[...]]のような入れ子になった複雑な型をチェック
        if get_origin(field_type) in (list, list) and get_args(field_type):
            inner_type = get_args(field_type)[0]
            if get_origin(inner_type) is Union and len(get_args(inner_type)) > 2:
                issues.append(
                    f"リスト内の複数Unionタイプ {inner_type} はOpenAPI 3.0でサポートされていません"
                )

        # 再帰的な型参照のチェック（自己参照など）
        if inspect.isclass(field_type) and issubclass(field_type, BaseModel):
            # 自己参照型をチェック（簡易版）
            if field_type == model:
                issues.append(
                    "自己参照モデルはOpenAPI 3.0で問題を引き起こす可能性があります"
                )

            # 入れ子になったモデルを再帰的にチェック
            nested_issues = is_openapi3_compatible(field_type)
            if nested_issues:
                for nested_field, nested_issue_list in nested_issues.items():
                    issues.extend(
                        [
                            f"入れ子モデルの問題 ({nested_field}): {issue}"
                            for issue in nested_issue_list
                        ]
                    )

        # Literal型のチェック
        try:
            from typing import Literal

            if get_origin(field_type) is Literal:
                # Literalタイプはスキーマで'enum'として表示されますが、
                # 値の型がすべて同じである必要があります
                literal_args = get_args(field_type)
                arg_types = set(type(arg) for arg in literal_args)
                if len(arg_types) > 1:
                    issues.append(
                        f"異なる型のLiteral値はOpenAPI 3.0でサポートされていません: {field_type}"
                    )
        except ImportError:
            pass  # Python 3.7以前ではLiteralが使用できない

        # DiscriminatedUnionのチェック
        if hasattr(model, "model_config") and getattr(
            model.model_config, "json_schema_extra", None
        ):
            extra = model.model_config.json_schema_extra
            if isinstance(extra, dict) and "discriminator" in extra:
                issues.append(
                    "discriminatorはOpenAPI 3.0の実装によっては完全にサポートされていない場合があります"
                )

        if issues:
            incompatibilities[field_name] = issues

    __openapi3_compatibility_cache[model] = incompatibilities

    return incompatibilities


__gemini_compatibility_cache = {}


def is_gemini_compatible(model: type[BaseModel]) -> dict[str, list[str]]:
    """
    Pydantic BaseModelがGoogle Gemini APIと互換性があるかどうかを判別し、
    問題がある場合はその詳細を返します。Gemini APIはOpenAPI 3.0のサブセットのみをサポートしており、
    特定の型と構造のみをサポートします。

    サポートされる型:
    - string (format: enum, datetime)
    - integer (format: int32, int64)
    - number (format: float, double)
    - bool
    - array (items, minItems, maxItems)
    - object (properties, required, propertyOrdering, nullable)

    Args:
        model: チェックするPydantic BaseModelクラス

    Returns:
        互換性の問題のリスト（キー: フィールド名、値: 問題の説明）
        空の辞書が返される場合は、問題が見つからなかったことを意味します
    """
    if model in __gemini_compatibility_cache:
        return __gemini_compatibility_cache[model]

    incompatibilities = {}

    # モデルのフィールドを取得
    fields = model.__annotations__

    for field_name, field_type in fields.items():
        issues = []

        # Unionはサポートされていない (Optional含む)
        if get_origin(field_type) is Union:
            args = get_args(field_type)
            if type(None) in args:
                issues.append(
                    f"Optional型はGemini APIではサポートされていません。代わりに nullable フラグを使用する必要があります: {field_type}"
                )
            else:
                issues.append(
                    f"Union型はGemini APIではサポートされていません: {field_type}"
                )

        # リスト/配列の検証
        elif get_origin(field_type) in (list, list) and get_args(field_type):
            inner_type = get_args(field_type)[0]

            # リスト内のUnion型はサポートされていない
            if get_origin(inner_type) is Union:
                issues.append(
                    f"リスト内のUnion型はGemini APIではサポートされていません: List[{inner_type}]"
                )

            # リスト内の要素が複雑なオブジェクトの場合、再帰的に検証
            if inspect.isclass(inner_type) and issubclass(inner_type, BaseModel):
                nested_issues = is_gemini_compatible(inner_type)
                if nested_issues:
                    issues.append(
                        f"リスト内の要素に互換性の問題があります: List[{inner_type}]"
                    )

        # 辞書型の検証
        elif get_origin(field_type) in (dict, dict):
            # 辞書型のキー・バリューの型を取得
            key_type, value_type = get_args(field_type)

            # キーがstr型でない場合は警告
            if key_type is not str:
                issues.append(
                    f"Gemini APIで辞書型を使用する場合、キーはstr型である必要があります: Dict[{key_type}, {value_type}]"
                )

            # 値が複合型の場合は再帰的に検証
            if get_origin(value_type) is not None:
                issues.append(
                    f"Gemini APIで辞書型の値に複合型を使用することは推奨されません: Dict[{key_type}, {value_type}]"
                )
            elif inspect.isclass(value_type) and issubclass(value_type, BaseModel):
                nested_issues = is_gemini_compatible(value_type)
                if nested_issues:
                    issues.append(
                        f"辞書型の値に互換性の問題があるモデルが使用されています: Dict[{key_type}, {value_type}]"
                    )

        # Literalのチェック - Geminiではenumとして扱われる
        elif get_origin(field_type) is Literal:
            literal_args = get_args(field_type)
            arg_types = set(type(arg) for arg in literal_args)
            if len(arg_types) > 1:
                issues.append(
                    f"異なる型を含むLiteral値はGemini APIではサポートされていません。すべての値は同じ型である必要があります: {field_type}"
                )

        # 複雑なオブジェクト (BaseModel) の場合、再帰的に検証
        elif inspect.isclass(field_type) and issubclass(field_type, BaseModel):
            # 自己参照型をチェック
            if field_type == model:
                issues.append("自己参照モデルはGemini APIではサポートされていません")

            # 入れ子になったモデルを再帰的にチェック
            nested_issues = is_gemini_compatible(field_type)
            if nested_issues:
                for nested_field, nested_issue_list in nested_issues.items():
                    issues.extend(
                        [
                            f"入れ子モデルの問題 ({nested_field}): {issue}"
                            for issue in nested_issue_list
                        ]
                    )

        # サポートされていない型のチェック
        else:
            # Python組み込み型との対応関係を確認
            supported_types = {
                str: "string",
                int: "integer",
                float: "number",
                bool: "bool",
                list: "array",
                dict: "object",
            }

            # フィールドの型が直接サポートされているかチェック
            is_supported = False
            for py_type, schema_type in supported_types.items():
                if field_type is py_type:
                    is_supported = True
                    break

            if not is_supported:
                issues.append(
                    f"このフィールドの型 {field_type} はGemini APIではサポートされていない可能性があります。"
                    + "サポートされる型: string, integer, number, bool, array, object"
                )

        if issues:
            incompatibilities[field_name] = issues

    __gemini_compatibility_cache[model] = incompatibilities
    return incompatibilities


<<<<<<< HEAD
=======
class OpenRouterRateLimitError(Exception):
    pass


class OpenRouterTimeOutError(Exception):
    pass


>>>>>>> 74f62e76
@injected
@retry(
    retry=retry_if_exception_type((httpx.ReadTimeout, OpenRouterRateLimitError)),
    stop=stop_after_attempt(10),
    wait=wait_exponential(multiplier=1, min=5, max=120),
)
async def a_openrouter_chat_completion(
    a_openrouter_post,
    logger,
    a_cached_schema_example_provider: Callable[[type], Awaitable[str]],
    a_resize_image_below_5mb,
    a_structured_llm_for_json_fix,
    openrouter_model_table: OpenRouterModelTable,
    openrouter_state: dict,
    /,
    prompt: str,
    model: str,
    max_tokens: int = 8192,
    temperature: float = 1,
    images: list[PIL.Image.Image] | None = None,
    response_format=None,
    provider: dict | None = None,
    **kwargs,
):
    """
    :param prompt:
    :param model:
    :param max_tokens:
    :param temperature:
    :param images:
    :param response_format:
    :param provider:  see:https://openrouter.ai/docs/features/provider-routing
    Example:
    provider={'order': [
        'openai',
        'together'
      ],
      allow_fallbacks=False # if everything in order fails, fails the completion. Default is True so some other provider will be used.
    }
    :param kwargs:
    :return:
    """
    provider_filter = dict()
    supports_json = openrouter_model_table.supports_json_output(model)
    use_json_fix_fallback = False

    if response_format is not None and issubclass(response_format, BaseModel):
        # Check OpenAPI 3.0 compatibility for all models
        if issues := is_openapi3_compatible(response_format):
            raise OpenAPI3CompatibilityError(response_format, issues)

        # Additional Gemini-specific compatibility check when model contains 'gemini'
        if "gemini" in model.lower() and (
            gemini_issues := is_gemini_compatible(response_format)
        ):
            raise GeminiCompatibilityError(response_format, gemini_issues)

        # Only add response_format to payload if model supports JSON
        if supports_json:
            provider_filter["provider"] = {"require_parameters": True}
            openai_response_format = build_openrouter_response_format(response_format)
            provider_filter["response_format"] = openai_response_format
        else:
            # Model doesn't support JSON, we'll use JSON fix fallback
            use_json_fix_fallback = True
            logger.warning(
                f"Model {model} does not support JSON output. "
                f"Will use fallback JSON fix mechanism."
            )

        # Always add schema example to prompt for better results
        schema_prompt = await a_cached_schema_example_provider(
            response_format.model_json_schema()
        )
        prompt += f"""\n\nThe response must follow the following json format example:{schema_prompt}"""

    if provider is not None:
        p = provider_filter.get("provider", dict())
        p.update(provider)
        provider_filter["provider"] = p
    images = images or []

    images = [await a_resize_image_below_5mb(img) for img in images]

    payload: dict[str, Any] = {
        "model": model,
        "messages": [
            {
                "role": "user",
                "content": [
                    {"type": "text", "text": prompt},
                    # *[{"type": "image", "data": img} for img in images or []]
                    *[to_content(img) for img in images or []],
                ],
            }
        ],
        "max_tokens": max_tokens,
        "temperature": temperature,
        **provider_filter,
        **kwargs,
    }
    from pprint import pformat

    # logger.debug(f"payload:{pformat(payload)}")
    res = await a_openrouter_post(payload)
    if "error" in res:
        # "Rate limit" maybe in str(res). we need to wait
        if "Rate limit" in str(res):
            logger.warning(f"Rate limit error in response: {pformat(res)}")
            raise OpenRouterRateLimitError(res)
        if "Timed out" in str(res):
            logger.warning(f"Timed out error in response: {pformat(res)}")
            raise OpenRouterTimeOutError(res)
        raise RuntimeError(f"Error in response: {pformat(res)}")

    cost_dict: ResultE[dict] = openrouter_model_table.safe_pricing(model).map(
        lambda x: x.calc_cost_dict(res["usage"])
    )
    openrouter_state["cumulative_cost"] = openrouter_state.get(
        "cumulative_cost", 0
    ) + sum(cost_dict.value_or(dict()).values())
    # logger.debug(f"response:{pformat(res)}")

    logger.info(
        f"Cost of completion: {cost_dict.value_or('unknown')}, cumulative cost: {openrouter_state['cumulative_cost']} from {res['provider']}"
    )
    data = res["choices"][0]["message"]["content"]

    if response_format is not None and issubclass(response_format, BaseModel):
        # If model doesn't support JSON, always use JSON fix
        if use_json_fix_fallback:
            fix_prompt = f"""
Extract and format the following response into the required JSON structure.
# Original Prompt:
{prompt}
# Response
{data}
"""
            return await a_structured_llm_for_json_fix(
                fix_prompt, response_format=response_format
            )

        # Model supports JSON, try to parse normally
        try:
            if "```" in data:
                data = data.split("```")[1].strip()
            return response_format.model_validate_json(data)
        except Exception as e:
            logger.warning(
                f"Error in response validation:\n{pformat(payload)}\n{pformat(res)} \n {e} cause:\n{data}"
            )
            try:
                data_dict = json_repair.loads(data)
                return response_format.model_validate(data_dict)
            except Exception:
                logger.warning(f"json_repair could not repair.{data}")
                fix_prompt = f"""
An LLM failed to answer the following input with a correct json format.
Please fix the following json object (Response) to match the schema:
# Original Input:
{prompt}
# Response
{data}
"""
                return await a_structured_llm_for_json_fix(
                    fix_prompt, response_format=response_format
                )
    else:
        return data


@injected
async def a_llm__openrouter(
    openrouter_model_table: OpenRouterModelTable,
    openrouter_api,
    a_openai_compatible_llm,
    logger,
    openrouter_state: dict,
    /,
    text: str,
    model: str,
    response_format=None,
    **kwargs,
):
    # If response_format is provided, check compatibility
    if response_format is not None and issubclass(response_format, BaseModel):
        # Check OpenAPI 3.0 compatibility for all models
        if issues := is_openapi3_compatible(response_format):
            raise OpenAPI3CompatibilityError(response_format, issues)

        # Additional Gemini-specific compatibility check when model contains 'gemini'
        if "gemini" in model.lower() and (
            gemini_issues := is_gemini_compatible(response_format)
        ):
            raise GeminiCompatibilityError(response_format, gemini_issues)

    res: ChatCompletion = await a_openai_compatible_llm(
        api=openrouter_api,
        model=model,
        text=text,
        response_format=response_format,
        **kwargs,
    )

    cost = openrouter_model_table.pricing(model).calc_cost(res.usage)
    total_cost = sum(cost.values())
    openrouter_state["cumulative_cost"] = (
        openrouter_state.get("cumulative_cost", 0) + total_cost
    )
    logger.info(
        f"Cost of completion: {cost}, total cost: {total_cost}, cumulative cost: {openrouter_state['cumulative_cost']}"
    )

    data = res.choices[0].message.content
    if response_format is not None and issubclass(response_format, BaseModel):
        if "```" in data:
            data = data.split("```")[1].strip()
        data = response_format.model_validate_json(data)
    return data


class Text(BaseModel):
    text_lines: list[str]


class OptionalText(BaseModel):
    text_lines: list[str] | None


test_call_gpt4o: IProxy = a_openrouter_chat_completion__without_fix(
    prompt="What is the capital of Japan?", model="openai/gpt-4o"
)

test_openai_compatible_llm: IProxy = a_openai_compatible_llm(
    api=openrouter_api,
    model="deepseek/deepseek-chat",
    text="What is the capital of Japan?",
)

test_openrouter_text: IProxy = a_llm__openrouter(
    "What is the capital of Japan?", "deepseek/deepseek-chat"
)

test_openrouter_structure: IProxy = a_llm__openrouter(
    f"What is the capital of Japan?.{Text.model_json_schema()}",
    # "deepseek/deepseek-chat",
    "deepseek/deepseek-r1-distill-qwen-32b",
    response_format=Text,
)

test_openrouter_model_table: IProxy = openrouter_model_table

test_openrouter_chat_completion: IProxy = a_openrouter_chat_completion(
    prompt="What is the capital of Japan?", model="deepseek/deepseek-chat"
)

test_openrouter_chat_completion_with_structure: IProxy = a_openrouter_chat_completion(
    prompt="What is the capital of Japan?",
    model="deepseek/deepseek-chat",
    # model="deepseek/deepseek-r1-distill-qwen-32b",
    response_format=Text,
)

# this must raise error though...
test_openrouter_chat_completion_with_structure_optional: IProxy = (
    a_openrouter_chat_completion(
        prompt="What is the capital of Japan?",
        model="deepseek/deepseek-chat",
        response_format=OptionalText,
    )
)


# Create example models with Union type for testing
class ContactInfoWithUnion(BaseModel):
    type: Literal["email", "phone"]
    value: str


class PersonWithUnion(BaseModel):
    name: str
    age: int
    contact: ContactInfoWithUnion | str  # Union type with complex object and string


# Test Gemini models with incompatible schema features
# These should raise GeminiCompatibilityError with Gemini-specific compatibility issues

# Test with gemini-pro model
test_gemini_pro_with_incompatible_schema: IProxy = a_openrouter_chat_completion(
    prompt="What is the capital of Japan?",
    model="google/gemini-pro",
    response_format=PersonWithUnion,  # This has Union type which is incompatible with Gemini
)

# Test with gemini-flash model
test_gemini_flash_with_incompatible_schema: IProxy = a_openrouter_chat_completion(
    prompt="What is the capital of Japan?",
    model="google/gemini-2.0-flash-001",
    response_format=PersonWithUnion,  # This has Union type which is incompatible with Gemini
)


# Test with a compatible schema
class SimpleResponse(BaseModel):
    answer: str
    confidence: float


test_gemini_flash_with_compatible_schema: IProxy = a_openrouter_chat_completion(
    prompt="What is the capital of Japan? Answer with high confidence.",
    model="google/gemini-2.0-flash-001",
    response_format=SimpleResponse,  # This should be compatible with Gemini
)

test_is_openapi3_compatible: IProxy = Injected.pure(is_openapi3_compatible).proxy(Text)
test_is_openapi3_compatible_optional: IProxy = Injected.pure(
    is_openapi3_compatible
).proxy(OptionalText)

# Tests for is_gemini_compatible function
test_is_gemini_compatible: IProxy = Injected.pure(is_gemini_compatible).proxy(Text)
test_is_gemini_compatible_optional: IProxy = Injected.pure(is_gemini_compatible).proxy(
    OptionalText
)

test_is_gemini_compatible_union: IProxy = Injected.pure(is_gemini_compatible).proxy(
    PersonWithUnion
)


# Create example models with Dictionary for testing
class PersonWithDict(BaseModel):
    name: str
    age: int
    attributes: dict[str, str]  # String keys, string values - should be compatible


class PersonWithComplexDict(BaseModel):
    name: str
    age: int
    scores: dict[int, float]  # Int keys - not compatible


class ComplexValue(BaseModel):
    value: str
    description: str


class PersonWithComplexValueDict(BaseModel):
    name: str
    age: int
    details: dict[
        str, ComplexValue
    ]  # String keys, complex values - partially compatible


test_is_gemini_compatible_dict: IProxy = Injected.pure(is_gemini_compatible).proxy(
    PersonWithDict
)
test_is_gemini_compatible_complex_key_dict: IProxy = Injected.pure(
    is_gemini_compatible
).proxy(PersonWithComplexDict)
test_is_gemini_compatible_complex_value_dict: IProxy = Injected.pure(
    is_gemini_compatible
).proxy(PersonWithComplexValueDict)


# Create example model with nested list of complex objects
class Address(BaseModel):
    street: str
    city: str
    zip_code: str


class PersonWithComplexList(BaseModel):
    name: str
    age: int
    addresses: list[Address]


test_is_gemini_compatible_complex_list: IProxy = Injected.pure(
    is_gemini_compatible
).proxy(PersonWithComplexList)

test_return_empty_item: IProxy = a_openrouter_chat_completion(
    prompt="Please answer with empty lines.",
    model="deepseek/deepseek-chat",
    response_format=Text,
)

test_resize_image: IProxy = a_resize_image_below_5mb(
    PIL.Image.new("RGB", (4000, 4000), color="red")
)

# Test cases for JSON support detection
test_model_supports_json: IProxy = Injected.partial(
    openrouter_model_table.supports_json_output, model_id="openai/gpt-4o"
)

test_model_no_json_support: IProxy = Injected.partial(
    openrouter_model_table.supports_json_output, model_id="meta-llama/llama-2-70b-chat"
)

# Test completion with model that doesn't support JSON (should use fallback)
test_completion_no_json_support: IProxy = a_openrouter_chat_completion(
    prompt="What is the capital of Japan? Answer with the city name and country.",
    model="meta-llama/llama-2-70b-chat",  # Model without JSON support
    response_format=SimpleResponse,
)

# Test completion with model that supports JSON
test_completion_with_json_support: IProxy = a_openrouter_chat_completion(
    prompt="What is the capital of Japan? Answer with the city name and country.",
    model="openai/gpt-4o",  # This model should support JSON
    response_format=SimpleResponse,
)


@instance
def __debug_design():
    # from openrouter.instances import a_cached_sllm_gpt4o__openrouter
    # from openrouter.instances import a_cached_sllm_gpt4o_mini__openrouter
    from pinjected_openai.openrouter.instances import (
        a_cached_sllm_gpt4o__openrouter,
        a_cached_sllm_gpt4o_mini__openrouter,
    )

    return design(
        a_llm_for_json_schema_example=a_cached_sllm_gpt4o__openrouter,
        a_structured_llm_for_json_fix=a_cached_sllm_gpt4o_mini__openrouter,
    )


__design__ = design(overrides=__debug_design)<|MERGE_RESOLUTION|>--- conflicted
+++ resolved
@@ -703,17 +703,6 @@
     return incompatibilities
 
 
-<<<<<<< HEAD
-=======
-class OpenRouterRateLimitError(Exception):
-    pass
-
-
-class OpenRouterTimeOutError(Exception):
-    pass
-
-
->>>>>>> 74f62e76
 @injected
 @retry(
     retry=retry_if_exception_type((httpx.ReadTimeout, OpenRouterRateLimitError)),
