[build-system]
requires = ["hatchling==1.26.3"]
build-backend = "hatchling.build"

[project]
name = "pinjected-reviewer"
version = "0.1.0"
description = "code review utilities for pinjected library"
readme = "README.md"
requires-python = ">=3.10"
license = "MIT"
authors = [
    { name = "proboscis", email = "nameissoap@gmail.com" }
]
classifiers = [
    "Programming Language :: Python :: 3",
    "License :: OSI Approved :: MIT License",
    "Operating System :: OS Independent",
]

dependencies = [
    "pinjected",
    "pytest",
    "loguru",
    "returns",
    "cloudpickle",
    "frozendict",
    "makefun",
    "cytoolz",
    "beartype",
    "rich",
    "argparse",
<<<<<<< HEAD
    "pinjected-openai",
=======
    "pinjected-openai"
>>>>>>> f6fa2400
]

[project.scripts]
pinjected-reviewer = "pinjected_reviewer.__main__:main"

[tool.hatch.metadata]
allow-direct-references = true

[tool.hatch.build.targets.wheel]
packages = ["src/pinjected_reviewer"]

[tool.pytest.ini_options]
pythonpath = ["src/pinjected_reviewer"]

[tool.uv.sources]
pinjected = { workspace = true }
pinjected-openai = { workspace = true }

[dependency-groups]
dev = [
    "pytest>=8.1.1,<9"
]<|MERGE_RESOLUTION|>--- conflicted
+++ resolved
@@ -30,11 +30,7 @@
     "beartype",
     "rich",
     "argparse",
-<<<<<<< HEAD
-    "pinjected-openai",
-=======
     "pinjected-openai"
->>>>>>> f6fa2400
 ]
 
 [project.scripts]
