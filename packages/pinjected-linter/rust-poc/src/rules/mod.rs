//! Pinjected linting rules

pub mod base;

// Individual rule implementations
pub mod pinj001_instance_naming;
pub mod pinj002_instance_defaults;
pub mod pinj003_async_instance_naming;
pub mod pinj004_direct_instance_call;
pub mod pinj005_injected_function_naming;
pub mod pinj006_async_injected_naming;
pub mod pinj007_slash_separator_position;
pub mod pinj009_no_direct_injected_calls;
pub mod pinj010_design_usage;
pub mod pinj011_iproxy_annotations;
pub mod pinj012_dependency_cycles;
pub mod pinj013_builtin_shadowing;
pub mod pinj014;
pub mod pinj015_missing_slash;
pub mod pinj016_missing_protocol;
pub mod pinj017_missing_dependency_type_annotation;
pub mod pinj018_double_injected;
pub mod pinj019_no_main_block;
pub mod pinj026_a_prefix_dependency_any_type;
pub mod pinj027_no_nested_injected;
pub mod pinj028_no_design_in_injected;
pub mod pinj029_no_injected_pure_instantiation;
pub mod pinj031_no_injected_calls_in_decorators;
pub mod pinj032_no_iproxy_return_type;
pub mod pinj033_no_iproxy_argument_type;
pub mod pinj034_no_lambda_in_design;
pub mod pinj035_deprecated_design_functions;
pub mod pinj036_enforce_pyi_stubs;
pub mod pinj040_enforce_injected_pytest;
pub mod pinj041_no_underscore_defaults_in_injected_dataclass;
pub mod pinj042_no_unmarked_injected_calls;
pub mod pinj043_no_design_in_test_functions;
pub mod pinj044_no_async_resolver_creation;
pub mod pinj045_no_mode_parameters;
pub mod pinj046_mutable_attribute_naming;
pub mod pinj047_max_mutable_attributes;
pub mod pinj048_no_default_dependencies_in_injected;
pub mod pinj049_enforce_protocol_type_annotations;
pub mod pinj050_no_os_environ;
pub mod pinj051_no_setter_methods;
pub mod pinj052_deprecated_register_fixtures;
pub mod pinj053_no_test_classes;
pub mod pinj054_no_tuple_returns;
pub mod pinj055_no_lambda_in_design_call;
pub mod pinj056_no_mutable_argument_mutations;
pub mod pinj057_no_callable_type_annotation;
pub mod pinj058_missing_return_type_annotation;
pub mod pinj059_test_file_placement;
pub mod pinj060_no_dataclass_attribute_mutation;
// Future rules would be added here:
pub mod pinj061_enforce_module_design_in_pytests;
<<<<<<< HEAD
pub mod pinj062_markdown_frontmatter_tags;
=======
pub mod pinj062_no_duplicate_injected_instance_names;
>>>>>>> e18cecf4

// ... etc

use base::LintRule;
use std::collections::HashMap;

/// Get all available rules
pub fn get_all_rules() -> Vec<Box<dyn LintRule>> {
    vec![
        Box::new(pinj001_instance_naming::InstanceNamingRule::new()),
        Box::new(pinj002_instance_defaults::InstanceDefaultsRule::new()),
        Box::new(pinj003_async_instance_naming::AsyncInstanceNamingRule::new()),
        Box::new(pinj004_direct_instance_call::DirectInstanceCallRule::new()),
        Box::new(pinj005_injected_function_naming::InjectedFunctionNamingRule::new()),
        Box::new(pinj006_async_injected_naming::AsyncInjectedNamingRule::new()),
        Box::new(pinj007_slash_separator_position::SlashSeparatorPositionRule::new()),
        Box::new(pinj009_no_direct_injected_calls::NoDirectInjectedCallsRule::new()),
        Box::new(pinj010_design_usage::DesignUsageRule::new()),
        Box::new(pinj011_iproxy_annotations::IProxyAnnotationsRule::new()),
        Box::new(pinj012_dependency_cycles::DependencyCyclesRule::new()),
        Box::new(pinj013_builtin_shadowing::BuiltinShadowingRule::new()),
        Box::new(pinj014::MissingStubFileRule::new()),
        Box::new(pinj015_missing_slash::MissingSlashRule::new()),
        Box::new(pinj016_missing_protocol::MissingProtocolRule::new()),
        Box::new(
            pinj017_missing_dependency_type_annotation::MissingDependencyTypeAnnotationRule::new(),
        ),
        Box::new(pinj018_double_injected::DoubleInjectedRule::new()),
        Box::new(pinj019_no_main_block::NoMainBlockRule::new()),
        Box::new(pinj026_a_prefix_dependency_any_type::APrefixDependencyAnyTypeRule::new()),
        Box::new(pinj027_no_nested_injected::NoNestedInjectedRule::new()),
        Box::new(pinj028_no_design_in_injected::NoDesignInInjectedRule::new()),
        Box::new(pinj029_no_injected_pure_instantiation::NoInjectedPureInstantiationRule::new()),
        Box::new(pinj031_no_injected_calls_in_decorators::NoInjectedCallsInDecoratorsRule::new()),
        Box::new(pinj032_no_iproxy_return_type::NoIProxyReturnTypeRule::new()),
        Box::new(pinj033_no_iproxy_argument_type::NoIProxyArgumentTypeRule::new()),
        Box::new(pinj034_no_lambda_in_design::NoLambdaInDesignRule::new()),
        Box::new(pinj035_deprecated_design_functions::DeprecatedDesignFunctionsRule::new()),
        Box::new(pinj036_enforce_pyi_stubs::EnforcePyiStubsRule::new()),
        Box::new(pinj040_enforce_injected_pytest::EnforceInjectedPytestRule::new()),
        Box::new(pinj041_no_underscore_defaults_in_injected_dataclass::NoUnderscoreDefaultsInInjectedDataclassRule::new()),
        Box::new(pinj042_no_unmarked_injected_calls::NoUnmarkedInjectedCallsRule::new()),
        Box::new(pinj043_no_design_in_test_functions::NoDesignInTestFunctionsRule::new()),
        Box::new(pinj044_no_async_resolver_creation::NoAsyncResolverCreationRule::new()),
        Box::new(pinj045_no_mode_parameters::NoModeParametersRule::new()),
        Box::new(pinj046_mutable_attribute_naming::MutableAttributeNamingRule::new()),
        Box::new(pinj047_max_mutable_attributes::MaxMutableAttributesRule::new()),
        Box::new(pinj048_no_default_dependencies_in_injected::NoDefaultDependenciesInInjectedRule::new()),
        Box::new(pinj049_enforce_protocol_type_annotations::EnforceProtocolTypeAnnotationsRule::new()),
        Box::new(pinj050_no_os_environ::NoOsEnvironRule::new()),
        Box::new(pinj051_no_setter_methods::NoSetterMethodsRule::new()),
        Box::new(pinj052_deprecated_register_fixtures::DeprecatedRegisterFixturesRule::new()),
        Box::new(pinj053_no_test_classes::NoTestClassesRule::new()),
        Box::new(pinj054_no_tuple_returns::NoTupleReturnsRule::new()),
        Box::new(pinj055_no_lambda_in_design_call::NoLambdaInDesignCallRule::new()),
        Box::new(pinj056_no_mutable_argument_mutations::NoMutableArgumentMutationsRule::new()),
        Box::new(pinj057_no_callable_type_annotation::NoCallableTypeAnnotationRule::new()),
        Box::new(pinj058_missing_return_type_annotation::MissingReturnTypeAnnotationRule::new()),
        Box::new(pinj059_test_file_placement::TestFilePlacementRule::new()),
        Box::new(pinj060_no_dataclass_attribute_mutation::NoDataclassAttributeMutationRule::new()),
        // Add more rules here as they're implemented
        Box::new(pinj061_enforce_module_design_in_pytests::EnforceModuleDesignInPytestsRule::new()),
<<<<<<< HEAD
        Box::new(pinj062_markdown_frontmatter_tags::MarkdownFrontmatterTagsRule::new()),
=======
        Box::new(pinj062_no_duplicate_injected_instance_names::NoDuplicateInjectedInstanceNamesRule::new()),
>>>>>>> e18cecf4

    ]
}

/// Get rules by ID for quick lookup
pub fn get_rules_by_id() -> HashMap<String, Box<dyn LintRule>> {
    get_all_rules()
        .into_iter()
        .map(|rule| (rule.rule_id().to_string(), rule))
        .collect()
}

/// Get all available rule IDs
pub fn get_all_rule_ids() -> Vec<String> {
    get_all_rules()
        .into_iter()
        .map(|rule| rule.rule_id().to_string())
        .collect()
}

#[cfg(test)]
mod tests {
    use super::*;

    #[test]
    fn test_all_rules_loaded() {
        let rules = get_all_rules();
        let rule_ids: Vec<_> = rules.iter().map(|r| r.rule_id()).collect();
        
        println!("Total rules: {}", rule_ids.len());
        for id in &rule_ids {
            println!("Rule: {}", id);
        }
        
        // Check specific rules exist
        assert!(rule_ids.contains(&"PINJ001"));
        assert!(rule_ids.contains(&"PINJ009"));
        assert!(rule_ids.contains(&"PINJ041"));
        assert!(rule_ids.contains(&"PINJ042"), "PINJ042 not found!");
        assert!(rule_ids.contains(&"PINJ043"), "PINJ043 not found!");
        assert!(rule_ids.contains(&"PINJ044"), "PINJ044 not found!");
        assert!(rule_ids.contains(&"PINJ045"), "PINJ045 not found!");
        assert!(rule_ids.contains(&"PINJ046"), "PINJ046 not found!");
        assert!(rule_ids.contains(&"PINJ047"), "PINJ047 not found!");
        assert!(rule_ids.contains(&"PINJ048"), "PINJ048 not found!");
        assert!(rule_ids.contains(&"PINJ049"), "PINJ049 not found!");
        assert!(rule_ids.contains(&"PINJ050"), "PINJ050 not found!");
        assert!(rule_ids.contains(&"PINJ051"), "PINJ051 not found!");
        assert!(rule_ids.contains(&"PINJ058"), "PINJ058 not found!");
        assert!(rule_ids.contains(&"PINJ060"), "PINJ060 not found!");
    }
}<|MERGE_RESOLUTION|>--- conflicted
+++ resolved
@@ -54,11 +54,8 @@
 pub mod pinj060_no_dataclass_attribute_mutation;
 // Future rules would be added here:
 pub mod pinj061_enforce_module_design_in_pytests;
-<<<<<<< HEAD
-pub mod pinj062_markdown_frontmatter_tags;
-=======
 pub mod pinj062_no_duplicate_injected_instance_names;
->>>>>>> e18cecf4
+pub mod pinj063_markdown_frontmatter_tags;
 
 // ... etc
 
@@ -121,11 +118,8 @@
         Box::new(pinj060_no_dataclass_attribute_mutation::NoDataclassAttributeMutationRule::new()),
         // Add more rules here as they're implemented
         Box::new(pinj061_enforce_module_design_in_pytests::EnforceModuleDesignInPytestsRule::new()),
-<<<<<<< HEAD
-        Box::new(pinj062_markdown_frontmatter_tags::MarkdownFrontmatterTagsRule::new()),
-=======
         Box::new(pinj062_no_duplicate_injected_instance_names::NoDuplicateInjectedInstanceNamesRule::new()),
->>>>>>> e18cecf4
+        Box::new(pinj063_markdown_frontmatter_tags::MarkdownFrontmatterTagsRule::new()),
 
     ]
 }
