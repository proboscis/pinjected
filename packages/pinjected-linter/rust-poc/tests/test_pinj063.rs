use pinjected_linter::rules::pinj063_markdown_frontmatter_tags::MarkdownFrontmatterTagsRule;
use pinjected_linter::rules::base::LintRule;
use pinjected_linter::models::RuleContext;
use rustpython_parser::{parse, Mode};
use rustpython_ast::text_size::TextRange;
use rustpython_ast::Stmt;

<<<<<<< HEAD
fn ctx_for<'a>(source: &'a str, file_path: &'a str) -> RuleContext<'a> {
    let ast = Box::leak(Box::new(parse("", Mode::Module, file_path).unwrap()));
    let dummy_stmt = Box::leak(Box::new(Stmt::Pass(rustpython_ast::StmtPass { range: TextRange::default() })));
=======
fn ctx_for(source: &'static str, file_path: &'static str) -> RuleContext<'static> {
    let ast: &'static rustpython_ast::Mod = Box::leak(Box::new(parse("", Mode::Module, file_path).unwrap()));
    let dummy_stmt: &'static Stmt = Box::leak(Box::new(Stmt::Pass(rustpython_ast::StmtPass { range: TextRange::default() })));
>>>>>>> c3df2c7e
    RuleContext {
        stmt: dummy_stmt,
        file_path,
        source,
        ast,
    }
}

#[test]
fn test_pinj063_missing_frontmatter() {
    let code = "# Title\n\nSome content.";
    let rule = MarkdownFrontmatterTagsRule::new();
    let ctx = ctx_for(code, "note.md");
    let v = rule.check(&ctx);
    assert_eq!(v.len(), 1);
    assert_eq!(v[0].rule_id, "PINJ063");
}

#[test]
fn test_pinj063_missing_tags_key() {
    let code = r#"---
title: My note
---

Content
"#;
    let rule = MarkdownFrontmatterTagsRule::new();
    let ctx = ctx_for(code, "note.md");
    let v = rule.check(&ctx);
    assert_eq!(v.len(), 1);
}

#[test]
fn test_pinj063_tags_not_list() {
    let code = r#"---
tags: "influxdb"
---"#;
    let rule = MarkdownFrontmatterTagsRule::new();
    let ctx = ctx_for(code, "note.md");
    let v = rule.check(&ctx);
    assert_eq!(v.len(), 1);
}

#[test]
fn test_pinj063_empty_list() {
    let code = r#"---
tags: []
---"#;
    let rule = MarkdownFrontmatterTagsRule::new();
    let ctx = ctx_for(code, "note.md");
    let v = rule.check(&ctx);
    assert_eq!(v.len(), 1);
}

#[test]
fn test_pinj063_non_string_entries() {
    let code = r#"---
tags: [influxdb, 123, true]
---"#;
    let rule = MarkdownFrontmatterTagsRule::new();
    let ctx = ctx_for(code, "note.md");
    let v = rule.check(&ctx);
    assert_eq!(v.len(), 1);
}

#[test]
fn test_pinj063_ok_block_sequence_with_comments() {
    let code = r#"---
tags:
  - influxdb
  - database
  - network # comment here
---
Body"#;
    let rule = MarkdownFrontmatterTagsRule::new();
    let ctx = ctx_for(code, "note.md");
    let v = rule.check(&ctx);
    assert_eq!(v.len(), 0);
}

#[test]
fn test_pinj063_ok_flow_sequence() {
    let code = r#"---
tags: [influxdb, database, network]
---
Body"#;
    let rule = MarkdownFrontmatterTagsRule::new();
    let ctx = ctx_for(code, "note.md");
    let v = rule.check(&ctx);
    assert_eq!(v.len(), 0);
}

#[test]
fn test_pinj063_leading_hash_in_values_block() {
    let code = r#"---
tags:
  - #influxdb
  - #database
  - #network
---
Body"#;
    let rule = MarkdownFrontmatterTagsRule::new();
    let ctx = ctx_for(code, "note.md");
    let v = rule.check(&ctx);
    assert_eq!(v.len(), 0);
}<|MERGE_RESOLUTION|>--- conflicted
+++ resolved
@@ -5,15 +5,9 @@
 use rustpython_ast::text_size::TextRange;
 use rustpython_ast::Stmt;
 
-<<<<<<< HEAD
-fn ctx_for<'a>(source: &'a str, file_path: &'a str) -> RuleContext<'a> {
-    let ast = Box::leak(Box::new(parse("", Mode::Module, file_path).unwrap()));
-    let dummy_stmt = Box::leak(Box::new(Stmt::Pass(rustpython_ast::StmtPass { range: TextRange::default() })));
-=======
 fn ctx_for(source: &'static str, file_path: &'static str) -> RuleContext<'static> {
     let ast: &'static rustpython_ast::Mod = Box::leak(Box::new(parse("", Mode::Module, file_path).unwrap()));
     let dummy_stmt: &'static Stmt = Box::leak(Box::new(Stmt::Pass(rustpython_ast::StmtPass { range: TextRange::default() })));
->>>>>>> c3df2c7e
     RuleContext {
         stmt: dummy_stmt,
         file_path,
