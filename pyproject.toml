--- conflicted
+++ resolved
@@ -70,13 +70,6 @@
     "packages/anthropic",
     "packages/automation",
     "packages/error_reports",
-<<<<<<< HEAD
-    "packages/reviewer",
-    "packages/rate_limit",
-    "packages/niji_voice",
-    "packages/injected_utils",
-    "packages/gcp"
-=======
     "packages/gcp",
     "packages/injected_utils",
     "packages/mlflow",
@@ -86,7 +79,6 @@
     "packages/rate_limit",
     "packages/reviewer",
     "packages/wandb_util",
->>>>>>> 3f66864b
 ]
 
 [dependency-groups]
