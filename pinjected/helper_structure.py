from dataclasses import dataclass

from beartype import beartype

from pinjected.di.design_spec.protocols import DesignSpec
from pinjected.pinjected_logging import logger
from pathlib import Path
from typing import Dict, List, Union, Any

from pinjected import Design, Injected, design, EmptyDesign, DelegatedVar
from pinjected.module_helper import walk_module_attr, walk_module_with_special_files
from pinjected.module_inspector import ModuleVarSpec
from pinjected.module_var_path import load_variable_by_module_path, ModuleVarPath
from pinjected.v2.keys import StrBindKey, IBindKey
from pinjected.v2.async_resolver import AsyncResolver


@dataclass
class IdeaRunConfiguration:
    name: str
    script_path: str
    interpreter_path: str
    arguments: List[str]
    working_dir: str


@dataclass
class IdeaRunConfigurations:
    configs: Dict[str, List[IdeaRunConfiguration]]


async def _a_resolve(tgt: Union[Any, DelegatedVar, Injected]):
    if isinstance(tgt, (DelegatedVar, Injected)):
        resolver = AsyncResolver(EmptyDesign)
        return await resolver.provide(tgt)
    return tgt


@dataclass
class SpecTrace:
    trace: List[ModuleVarSpec[DesignSpec]]
    accumulated: DesignSpec

    @staticmethod
    async def a_gather_from_path(file_path: Path):
        trace = []
        acc = DesignSpec.empty()
        for var in walk_module_with_special_files(file_path, attr_names=["__design_spec__"],
                                                  special_filenames=["__pinjected__.py"]):
            trace.append(var)
            assert var.var is not None
            spec: DesignSpec = await _a_resolve(var.var)
            assert isinstance(spec, DesignSpec),f"Expected DesignSpec, got {type(spec)}"
            acc += spec
        return SpecTrace(
            trace=trace,
            accumulated=acc
        )


@dataclass
class MetaContext:
    trace: List[ModuleVarSpec[Design]]
    accumulated: Design
    spec_trace: SpecTrace

    @staticmethod
    async def a_gather_from_path(file_path: Path, meta_design_name: str = "__meta_design__"):
        """
        .. deprecated:: 0.3.0
           Use ``a_gather_bindings_with_legacy`` instead. This function will be removed in a future version.
           
        iterate through modules, for __pinjected__.py and __init__.py, looking at __meta_design__.
        but now we should look for
        __spec__ for DesignSpec,
        __design__ for Design,
        The order is __init__.py -> __pinjected__.py -> target_file.py
        """
        import warnings
        warnings.warn(
            "MetaContext.a_gather_from_path is deprecated and will be removed in a future version. "
            "Use MetaContext.a_gather_bindings_with_legacy instead.",
            DeprecationWarning,
            stacklevel=2
        )
        with logger.contextualize(tag="gather_meta_context"):
            from pinjected import design
            if not isinstance(file_path, Path):
                file_path = Path(file_path)
            designs = list(walk_module_attr(file_path, meta_design_name))
            designs.reverse()
            res = EmptyDesign
            overrides = EmptyDesign
            key_to_src = dict()
            for item in designs:
                logger.info(f"Added {meta_design_name} at :{item.var_path}")
                # Add migration warning for __meta_design__
                if meta_design_name == "__meta_design__":
                    logger.warning(
                        f"Use of __meta_design__ in {item.var_path} is deprecated. "
                        f"Please migrate to using __design__ in __pinjected__.py instead. "
                        f"Create a __pinjected__.py file in the same directory with a __design__ variable."
                    )
                for k, v in item.var.bindings.items():
                    logger.info(f"Binding {k} from {item.var_path}")
                logger.trace(
                    f"Current design bindings before: {res.bindings if hasattr(res, 'bindings') else 'EmptyDesign'}")
                # First collect any overrides
                overrides += (new_d := await AsyncResolver(item.var).provide_or("overrides", EmptyDesign))
                for k, v in new_d.bindings.items():
                    key_to_src[k] = item.var_path
                # Then apply the design itself to ensure its bindings (like 'name') take precedence
                res = res + item.var
                logger.trace(
                    f"Current design bindings after: {res.bindings if hasattr(res, 'bindings') else 'EmptyDesign'}")
            for k, v in key_to_src.items():
                logger.debug(f"Override Key {k} from {v}")
            # Apply overrides last
            res = res + design(overrides=overrides)
            return MetaContext(
                trace=designs,
                accumulated=res,
                spec_trace=SpecTrace(
                    trace=[],
                    accumulated=DesignSpec.empty()
                )
            )

    @staticmethod
    async def a_gather_bindings_with_legacy(file_path):
        """
        iterate through modules, for __pinjected__.py and __init__.py, looking at __meta_design__ and __design__.
        __pinjected__.py and __design__ will override the deprecated __meta_design__ and __init__.py
        __init__.py is not recommended to avoid circular imports.
        """
        acc = EmptyDesign
        key_to_path: dict[IBindKey, str] = dict()
        trace = []
        for var in walk_module_with_special_files(file_path, attr_names=["__meta_design__", "__design__"],
                                                  special_filenames=["__init__.py", "__pinjected__.py"]):
            trace.append(var)
            ovr = EmptyDesign
            if var.var_path.endswith("__meta_design__"):
<<<<<<< HEAD
                ovr = await _a_resolve(var.var)
=======
                # Add migration warning for __meta_design__
                logger.warning(
                    f"Use of __meta_design__ in {var.var_path} is deprecated. "
                    f"Please migrate to using __design__ in __pinjected__.py file instead. "
                    f"Create a __pinjected__.py file in the same directory with a __design__ variable."
                )
                ovr = var.var
>>>>>>> 3f51c870
                if StrBindKey("overrides") in var.var:
                    logger.debug(
                        f"Now `overrides` are merged with `__meta_design__`. __meta_design__ and `overrides` is deprecated. use __design__ instead.")
                    ovr += await AsyncResolver(var.var).provide("overrides")
            elif var.var_path.endswith("__design__"):
                ovr = await _a_resolve(var.var)
            for k, bind in ovr.bindings.items():
                key_to_path[k] = var.var_path
            acc += ovr

        for k, v in key_to_path.items():
            logger.debug(f"Override Key {k} from {v}")

        spec = await SpecTrace.a_gather_from_path(file_path)

        return MetaContext(
            trace=trace,
            accumulated=acc,
            spec_trace=spec
        )

    @staticmethod
    @beartype
    def gather_from_path(file_path: Path, meta_design_name: str = "__meta_design__"):
        import asyncio
        return asyncio.run(MetaContext.a_gather_from_path(file_path, meta_design_name))

    @property
    def final_design(self):
        import asyncio
        return asyncio.run(self.a_final_design)

    @property
    async def a_final_design(self):
        with logger.contextualize(tag="design_preparation"):
            from pinjected.run_helpers.run_injected import load_user_default_design, load_user_overrides_design
            acc = self.accumulated
            # g = acc.to_resolver()
            r = AsyncResolver(acc)
            # First get any overrides from the accumulated design
            overrides = await r.provide_or('overrides', EmptyDesign)

            # Then load design from default_design_paths if specified
            if StrBindKey('default_design_paths') in acc:
                module_path = (await r['default_design_paths'])[0]
                design = load_variable_by_module_path(module_path)
            else:
                design = EmptyDesign

            # Apply in order: user defaults, loaded design, accumulated design (for name binding), overrides, user overrides
            return load_user_default_design() + design + acc + overrides + load_user_overrides_design()

    @staticmethod
    async def a_load_default_design_for_variable(var: ModuleVarPath | str):
        from pinjected.run_helpers.run_injected import load_user_default_design, load_user_overrides_design
        if isinstance(var, str):
            var = ModuleVarPath(var)
        meta_context = await MetaContext.a_gather_bindings_with_legacy(var.module_file_path)
        design = await meta_context.a_final_design
        return design

    @staticmethod
    def load_default_design_for_variable(var: ModuleVarPath | str):
        """
        .. deprecated:: 0.3.0
           Use ``a_load_default_design_for_variable`` instead. This synchronous method will be removed in a future version.
        """
        import warnings
        warnings.warn(
            "MetaContext.load_default_design_for_variable is deprecated and will be removed in a future version. "
            "Use the async version MetaContext.a_load_default_design_for_variable instead.",
            DeprecationWarning,
            stacklevel=2
        )
        import asyncio
        from pinjected.run_helpers.run_injected import load_user_default_design, load_user_overrides_design
        if isinstance(var, str):
            var = ModuleVarPath(var)
        return asyncio.run(MetaContext.a_load_default_design_for_variable(var))

    @staticmethod
    async def a_design_for_variable(var: ModuleVarPath | str):
        from pinjected.run_helpers.run_injected import load_user_default_design, load_user_overrides_design
        if isinstance(var, str):
            var = ModuleVarPath(var)
        design = await (await MetaContext.a_gather_bindings_with_legacy(var.module_file_path)).a_final_design
        return design


@dataclass
class RunnablePair:
    target: Injected
    design: Design

    def run(self):
        logger.info(f"running {self.target}")
        result = self.design.to_graph()[self.target]
        logger.info(f"result: {result}")
        return result

    def save_html(self, name: str = None, show=True):
        if name is None:
            name = "graph.html"
        self.design.to_vis_graph().save_as_html(self.target, name, show=show)


try:
    # pydantic over version 2
    from pydantic import field_validator
except ImportError:
    from pydantic import validator as field_validator

__meta_design__ = design(
    default_design_paths=["pinjected.helper_structure.__meta_design__"]
)<|MERGE_RESOLUTION|>--- conflicted
+++ resolved
@@ -141,17 +141,13 @@
             trace.append(var)
             ovr = EmptyDesign
             if var.var_path.endswith("__meta_design__"):
-<<<<<<< HEAD
-                ovr = await _a_resolve(var.var)
-=======
                 # Add migration warning for __meta_design__
                 logger.warning(
                     f"Use of __meta_design__ in {var.var_path} is deprecated. "
                     f"Please migrate to using __design__ in __pinjected__.py file instead. "
                     f"Create a __pinjected__.py file in the same directory with a __design__ variable."
                 )
-                ovr = var.var
->>>>>>> 3f51c870
+                ovr = await _a_resolve(var.var)
                 if StrBindKey("overrides") in var.var:
                     logger.debug(
                         f"Now `overrides` are merged with `__meta_design__`. __meta_design__ and `overrides` is deprecated. use __design__ instead.")
