--- conflicted
+++ resolved
@@ -222,20 +222,10 @@
     :param cxt: the run context containing variable and design information
     :param design: the design object to use for dependency resolution
     """
-<<<<<<< HEAD
-    from rich.console import Console
-    from rich.tree import Tree
-    from rich.panel import Panel
-    from rich.text import Text
-    from returns.maybe import Nothing, Some
-    import re
-
-=======
     from returns.maybe import Some
     from pinjected.visualize_di import DIGraph
     from pinjected.dependency_graph_description import DependencyGraphDescriptionGenerator
     
->>>>>>> 5f2d5646
     logger.info(f"generating dependency graph description for {var_path} with design {design_path}")
 
     digraph = DIGraph(
@@ -253,120 +243,6 @@
     else:
         logger.error(f"Object {root_name} doesn't have dependencies method")
         raise AttributeError(f"Object {root_name} must have a dependencies() method to use the describe command")
-<<<<<<< HEAD
-
-    console = Console()
-    root_tree = Tree(f"[bold blue]{root_name}[/bold blue]")
-
-    processed_nodes = set()
-
-    def format_maybe(value):
-        """Format Maybe objects (Some/Nothing) to clean representation."""
-        if value == Nothing:
-            return "None"
-        elif hasattr(value, 'unwrap'):  # Check if it's a Some instance
-            return format_value(value.unwrap())
-        return format_value(value)
-
-    def format_value(value):
-        """Format values to clean representation."""
-        if value is None:
-            return "None"
-
-        value_str = str(value)
-
-        if isinstance(value, dict) and 'documentation' in value:
-            if value['documentation']:
-                doc = value['documentation']
-                doc = doc.replace('\\n', '\n')
-                doc = re.sub(r'[ \t]+', ' ', doc)
-                value['documentation'] = doc
-                value_str = str(value)
-
-        return value_str
-
-    def add_node_to_tree(parent_tree, edge):
-        if edge.key in processed_nodes:
-            return
-
-        processed_nodes.add(edge.key)
-
-        metadata_text = ""
-        if edge.metadata:
-            metadata_text = f"\n[dim]Metadata:[/dim] {format_maybe(edge.metadata)}"
-
-        spec_text = ""
-        if edge.spec:
-            spec_text = f"\n[dim]Spec:[/dim] {format_maybe(edge.spec)}"
-
-        node_text = f"[bold green]{edge.key}[/bold green]{metadata_text}{spec_text}"
-
-        node_tree = parent_tree.add(node_text)
-
-        for dep in edge.dependencies:
-            node_tree.add(f"[yellow]→ {dep}[/yellow]")
-
-            for child_edge in edges:
-                if child_edge.key == dep:
-                    add_node_to_tree(node_tree, child_edge)
-
-    for edge in edges:
-        if edge.key == root_name:
-            for dep in edge.dependencies:
-                root_tree.add(f"[yellow]→ {dep}[/yellow]")
-
-                for child_edge in edges:
-                    if child_edge.key == dep:
-                        add_node_to_tree(root_tree, child_edge)
-
-    console.print("\n[bold]Dependency Graph Description:[/bold]")
-    console.print(root_tree)
-    console.print("\n[bold]Edge Details:[/bold]")
-
-    console.print(Panel(f"[bold blue]{root_name}[/bold blue]", title="Root Node"))
-
-    for edge in edges:
-        if edge.key != root_name:  # Skip root as it's already shown
-            title = Text(edge.key, style="bold green")
-            content = Text()
-
-            content.append("\nDependencies: ")
-            if edge.dependencies:
-                content.append(", ".join(edge.dependencies), style="yellow")
-            else:
-                content.append("None", style="dim")
-
-            if edge.metadata:
-                content.append("\nMetadata: ")
-                content.append(format_maybe(edge.metadata))
-
-            if edge.spec:
-                content.append("\nSpec: ")
-                spec_value = format_maybe(edge.spec)
-
-                if "documentation" in spec_value:
-                    try:
-                        import ast
-                        spec_dict = ast.literal_eval(spec_value)
-                        doc = spec_dict.get('documentation', '')
-
-                        if doc:
-                            clean_spec = {k: v for k, v in spec_dict.items() if k != 'documentation'}
-                            content.append(str(clean_spec))
-
-                            content.append("\n\nDocumentation: ")
-                            content.append(doc, style="blue")
-                            console.print(Panel(content, title=title))
-                            continue
-                    except Exception as e:
-                        logger.debug(f"Failed to parse documentation: {e}")
-                        logger.debug(f"Spec value: {spec_value}")
-
-                content.append(spec_value)
-
-            console.print(Panel(content, title=title))
-=======
->>>>>>> 5f2d5646
 
 
 def call_impl(call_args, call_kwargs, cxt, design):
