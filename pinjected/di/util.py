import ast
import inspect
import textwrap
from pathlib import Path
from pprint import pformat
from types import FrameType
from typing import TypeVar, Dict, Callable, Any

import cloudpickle
from cytoolz import memoize
from makefun import create_function
from returns.maybe import Some
from returns.result import Failure, Success

from pinjected.di.design import DesignImpl, AddValidation
from pinjected.di.validation import ValSuccess, ValFailure
from pinjected.di.injected import Injected, InjectedPure, InjectedFromFunction
from pinjected.di.metadata.bind_metadata import BindMetadata
from pinjected.di.metadata.location_data import CodeLocation, ModuleVarLocation
from pinjected.di.monadic import getitem_opt
from pinjected.di.proxiable import DelegatedVar
from pinjected.v2.binds import BindInjected
from pinjected.v2.keys import StrBindKey, DestructorKey, IBindKey

# is it possible to create a binding class which also has an ability to dynamically add..?
# yes. actually.
T = TypeVar("T")


def rec_valmap(f, tgt: dict):
    res = dict()
    for k, v in tgt.items():
        if isinstance(v, dict):
            res[k] = rec_valmap(f, v)
        else:
            res[k] = f(v)
    return res


def rec_val_filter(f, tgt: dict):
    res = dict()
    for k, v in tgt.items():
        if isinstance(v, dict):
            res[k] = rec_val_filter(f, v)
        elif f(v):
            res[k] = v
    return res


class ErrorWithTrace(BaseException):
    def __init__(self, src: BaseException, trace: str):
        super().__init__()
        self.src = src
        self.trace = trace

    def __reduce__(self):
        return (ErrorWithTrace, (self.src, self.trace))

    def __str__(self):
        return f"{self.src}\n {self.trace}"


def my_safe(f):
    def impl(*args, **kwargs):
        try:
            return Success(f(*args, **kwargs))
        except Exception as e:
            import traceback
            trace = "\n".join(traceback.format_exception(e))

            return Failure(ErrorWithTrace(
                e,
                trace
            ))

    return impl


def check_picklable(tgt: dict):
    cloud_dumps_try = my_safe(cloudpickle.dumps)
    cloud_loads_try = my_safe(cloudpickle.loads)
    res = cloud_dumps_try(tgt).bind(cloud_loads_try)

    if isinstance(res, Failure):
        # target_check = valmap(cloud_dumps_try, tgt)
        rec_check = rec_valmap(lambda v: (cloud_dumps_try(v), v), tgt)
        failures = rec_val_filter(lambda v: isinstance(v[0], Failure), rec_check)
        # failures = [(k, v, tgt[k]) for k, v in target_check.items() if isinstance(v, Failure)]

        from loguru import logger
        logger.error(f"Failed to pickle target: {pformat(failures)}")
        logger.error(f"if the error message contains EncodedFile pickling error, "
                     f"check whether the logging module is included in the target object or not.")
        raise RuntimeError("this object is not picklable. check the error messages above.") from res.failure()
    # logger.info(res)


def method_to_function(method):
    """
    converts a class method to a function
    """
    argspec = inspect.getfullargspec(method)
    assert not isinstance(argspec.args, str)
    # assert not isinstance(argspec.varargs,str)
    signature = f"""f_of_{method.__name__}({" ,".join((argspec.args or []))})"""

    def impl(self, *args, **kwargs):
        return method(*args, **kwargs)  # gets multiple values for self

    assert len(argspec.kwonlyargs) == 0, "providing method cannot have any kwonly args"
    return create_function(signature, impl)


def none_provider(func):
    argspec = inspect.getfullargspec(func)
    signature = f"""none_provider({" ,".join((argspec.args or []) + (argspec.varargs or []))})"""

    def impl(*args, **kwargs):
        func(*args, **kwargs)  # gets multiple values for self
        return "success of none_provider"

    assert len(argspec.kwonlyargs) == 0, "providing method cannot have any kwonly args"
    return create_function(signature, impl)


def extract_argnames(func):
    spec = inspect.getfullargspec(func)
    return spec.args


def get_class_aware_args(f):
    args = inspect.getfullargspec(f).args
    if isinstance(f, type) and "self" in args:
        args.remove("self")
    return args


def to_readable_name(o):
    match o:
        case BindInjected(InjectedFromFunction(func, _), _):
            return func.__name__
        case BindInjected(InjectedPure(value), _):
            return value
        case any:
            return any


def try_import_subject():
    try:
        from rx.subject import Subject
        return Subject
    except Exception as e:
        from rx.subjects import Subject
        return Subject


def get_dict_diff(a: dict, b: dict):
    all_keys = list(sorted(set(a.keys()) | set(b.keys())))
    all_keys.remove("opt")
    # TODO check both contains transform design
    # all_keys.remove("base_train_transform_design")
    # all_keys.remove("base_test_transform_design")
    all_keys.remove("design")
    data = []
    Subject = try_import_subject()
    for k in all_keys:

        ak = getitem_opt(a, k).map(to_readable_name).value_or(None)
        bk = getitem_opt(b, k).map(to_readable_name).value_or(None)
        match (ak, bk):
            case (Subject(), Subject()):
                flag = True
            case (a, b):
                flag = a != b
            case _:
                raise RuntimeError("this should not happen")
        if flag:
            data.append((k, ak, bk))

    return data


T = TypeVar("T")

EmptyDesign = DesignImpl()


# mapping is another layer of complication.
# good way is to create a MappedDesign class which is not a subclass of a Design
# only MappedDesign or Design can be __add__ ed to this class
# calling to_design converts all lazy mapping into providers
# so if anything is missing then fails.

def _get_external_type_name(thing):
    """patch pinject's _get_external_type_name to accept pickled function"""
    qualifier = thing.__qualname__
    name = qualifier.rsplit('.', 1)[0]
    if hasattr(inspect.getmodule(thing), name):
        cls = getattr(inspect.getmodule(thing), name)
        if isinstance(cls, type):
            return cls.__name__

    res = inspect.getmodule(thing)  # .__name__
    if res is None:
        return "unknown_module"
    return res.__name__


def instances(**kwargs):
    """
    Registers multiple concrete instances or values to a new ``Design`` instance and adds their respective code locations.

    This function is utilized for binding actual instances, as opposed to providers or factories, directly into a ``Design``. This is particularly useful for constants or already-constructed objects that you wish to make available for dependency injection. Each instance's code location is automatically registered, aiding in debugging and system introspection by maintaining information about where each instance was defined.

    The function performs assertions to ensure that no ``DelegatedVar`` or ``Injected`` instances are passed, preventing common errors.

    Parameters:
    -----------
        kwargs : dict
        Arbitrary keyword arguments representing the instances to be bound.
        Each key represents the name of the dependency, and the value is the corresponding concrete instance or value.
        The function asserts that none of the values are instances of ``DelegatedVar`` or ``Injected``,
        raising an assertion error if this case is encountered to prevent misuse.

    Returns:
    --------
    Design
        A ``Design`` instance with the concrete objects or values bound and their code locations registered.

    Raises:
    -------
    AssertionError
        If any value in ``kwargs`` is an instance of ``DelegatedVar`` or ``Injected``, an assertion error is raised,
        indicating that such usage is forbidden to prevent errors in binding.

    Example:
    --------
    .. code-block:: python

        # Pre-constructed objects or constants
        database_connection = create_database_connection()
        constant_value = 42

        # Create a design with instances registered
        design_with_instances = instances(
            database_connection=database_connection,
            constant=constant_value
        )

        # The 'design_with_instances' now has 'database_connection' and 'constant_value'
        # registered as concrete instances, along with their code locations.

    By enforcing constraints and adding code locations, this function helps maintain a clear and error-resistant
    system design, ensuring that the dependency injection mechanism is used appropriately and effectively.
    """
    for k, v in kwargs.items():
        assert not isinstance(v,
                              DelegatedVar), f"passing delegated var with Injected context is forbidden, to prevent human error."
        assert not isinstance(v,
                              Injected), f"key {k} is an instance of 'Injected'. passing Injected to 'instances' is forbidden, to prevent human error. use bind_instance instead."

    d = DesignImpl().bind_instance(**kwargs)
    return add_code_locations(d, kwargs, inspect.currentframe())


def providers(**kwargs):
    """
    Register multiple providers or `Injected` instances to a new `Design` instance, automatically adding code locations.

    This utility function simplifies the process of creating a `Design` instance and binding providers to it. It accepts both regular functions and instances of `Injected` as providers. These functions can be ones that require dependencies for their computations or `Injected` objects that encapsulate the dependency requirements.

    Each provider is automatically associated with its code location, aiding in system introspection and debugging by keeping track of where each provider was defined.

    Parameters:
    -----------
    **kwargs : dict
        Arbitrary keyword arguments. Each key represents the name of the dependency, and the value can be either:
        1. A provider function, which is a callable that returns the necessary object for the dependency. This function can itself require other dependencies.
        2. An `Injected` instance which encapsulates both the creation of the dependency and its own dependencies.

    Returns:
    --------
    Design
        A `Design` instance with the providers or `Injected` instances bound and their code locations registered.

    Example:
    --------
    .. code-block:: python

        from pinjected.di.util import Injected

        def provide_database_connection():
            # logic to initiate a database connection
            pass

        injected_query_executor = Injected.bind(lambda connection: connection.execute_query())

        # Create a design with various types of providers
        design_with_providers = providers(
            database_connection=provide_database_connection,
            query_executor=injected_query_executor
        )

        # The 'design_with_providers' has the 'provide_database_connection' function and
        # 'injected_query_executor' Injected instance registered as providers for 'database_connection'
        # and 'query_executor', respectively, along with their code locations.

    This approach consolidates the registration of dependencies, streamlining the setup process and enhancing the traceability and debuggability of the system components.
    """
    d = DesignImpl().bind_provider(**kwargs)
    return add_code_locations(d, kwargs, inspect.currentframe())


def design(**kwargs):
    _injecteds = {k: v for k, v in kwargs.items() if isinstance(v, Injected) or isinstance(v, DelegatedVar)}
    _instances = {k: v for k, v in kwargs.items() if not isinstance(v, Injected) and not isinstance(v, DelegatedVar)}

    d = DesignImpl().bind_instance(**_instances).bind_provider(**_injecteds)
    return add_code_locations(d, kwargs, inspect.currentframe())


def add_code_locations(design, kwargs, frame):
    try:
        locs = get_code_locations(list(kwargs.keys()), frame)
        metas = {k: BindMetadata(Some(loc)) for k, loc in locs.items()}
        # metas = dict()
    except OSError as ose:
        from loguru import logger
        logger.warning(f"failed to get code locations:{ose}")
        metas = dict()

    return design.add_metadata(**metas)


@memoize
def try_parse(source: str, trials: int = 3) -> ast.AST:
    """
    Attempt to parse the source code, dedenting it if necessary.

    Args:
    - source (str): The source code to be parsed.
    - trials (int, optional): The maximum number of dedent trials. Defaults to 3.

    Returns:
    - ast.AST: The parsed AST of the source code.
    """
    try:
        return ast.parse(source)
    except IndentationError:
        if trials <= 0:
            raise  # re-raise the last IndentationError if max trials are exhausted
        return try_parse(textwrap.dedent(source), trials - 1)


def get_code_locations(keys: list[str], frame: FrameType) -> Dict[str, CodeLocation]:
    parent_frame = frame.f_back
    # here, we fail to get locations if its in repl
    lines, start_line = inspect.getsourcelines(parent_frame)
    source = ''.join(lines)
    # logger.info(f"parsing:{source}")
    node = try_parse(source)

    locations = {}

    class ArgumentVisitor(ast.NodeVisitor):
        def visit_Call(self, node: ast.Call):
            node_lineno = node.lineno + start_line
            # parent_frame_lineno = parent_frame.f_lineno
            # print(f'node_match? {node_lineno} == {parent_frame_lineno} ?')
            # print(f"visit_Call:{node.lineno},{node.col_offset},{node},{start_line}, {parent_frame.f_lineno}")
            # print(f"node keywords:{node.keywords}")
            if node_lineno == parent_frame.f_lineno:  # The specific call that initiated the child frame
                for keyword in node.keywords:
                    if keyword.arg in keys:
                        locations[keyword.arg] = ModuleVarLocation(
                            Path(parent_frame.f_code.co_filename),
                            keyword.lineno + start_line,
                            keyword.col_offset + 1,
                        )

    ArgumentVisitor().visit(node)
    # print(locations)
    return locations


def get_code_location(frame):
    return ModuleVarLocation(
        Path(frame.f_code.co_filename),
        frame.f_lineno,
        0,
    )


def classes(**kwargs):
    """
    Binds classes to a new ``Design`` instance, adding code locations for reference.

    This function is a utility for binding classes to a new design, making them available for dependency injection. It also registers their code locations, aiding in debugging by preserving the origin information of each class.

    Parameters:
    -----------
<<<<<<< HEAD
    **kwargs : dict
=======
    \\*\\*kwargs : dict
>>>>>>> e4a8297a
        Arbitrary keyword arguments. Each key is a string that represents the dependency name, and the value is the class to be bound.

    Returns:
    --------
    Design
        Returns a new ``Design`` instance with the specified classes bound.

    Example:
    --------
    .. code-block:: python

        class MyClass:
            pass

        # Binding the class within a new design
        design_with_class = classes(MyClass=MyClass)

        # 'design_with_class' now has 'MyClass' available for dependency injection.

    Note:
    -----
    The function automatically adds code locations for the classes, making it easier to track the source of each dependency within the system.
    """
    d = DesignImpl().bind_provider(**kwargs)
    return add_code_locations(d, kwargs, inspect.currentframe())


ValidationFunc = Callable[[IBindKey, Any], Any]


def validations(**kwargs: ValidationFunc):
    def get_validator(f):
        async def impl(key: IBindKey, value):
            try:
                maybe_coro = f(key, value)
                if inspect.iscoroutinefunction(f):
                    await maybe_coro
                return ValSuccess()
            except Exception as e:
                return ValFailure(e)

        return impl

    validators = dict()
    for k, f in kwargs.items():
        key = StrBindKey(k)
        assert callable(f)
        validators[key] = get_validator(f)
    return AddValidation(EmptyDesign, _validations=validators)


def injecteds(**kwargs):
    return DesignImpl().bind_provider(**kwargs)


def destructors(**kwargs):
    """
    registers destructors. using DestructorKey.
    The values must be an async function that takes one argument.
    """
    res = instances()
    for k, v in kwargs.items():
        tgt = StrBindKey(k)
        key = DestructorKey(tgt)
        res += DesignImpl(_bindings={key: DesignImpl.to_bind(v)})
    return res<|MERGE_RESOLUTION|>--- conflicted
+++ resolved
@@ -399,11 +399,8 @@
 
     Parameters:
     -----------
-<<<<<<< HEAD
     **kwargs : dict
-=======
-    \\*\\*kwargs : dict
->>>>>>> e4a8297a
+
         Arbitrary keyword arguments. Each key is a string that represents the dependency name, and the value is the class to be bound.
 
     Returns:
